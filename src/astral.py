--- conflicted
+++ resolved
@@ -77,25 +77,11 @@
     import pytz
 except ImportError:
     raise ImportError(
-<<<<<<< HEAD
-        ("The astral module requires the " "pytz module to be available.")
-    )
-
-try:
-    import requests
-except ImportError:
-    raise ImportError(
-        ("The astral module requires the " "requests module to be available.")
-    )
-
-import datetime
-=======
         ("The astral module requires the pytz module to be available.")
     )
 
 import datetime
 from importlib import import_module
->>>>>>> 4cc06d56
 from time import time
 from math import cos, sin, tan, acos, asin, atan2, floor, ceil
 from math import radians, degrees, pow
@@ -124,11 +110,7 @@
 
 __all__ = ["Astral", "Location", "AstralGeocoder", "GoogleGeocoder", "AstralError"]
 
-<<<<<<< HEAD
-__version__ = "1.6.1"
-=======
 __version__ = "1.7"
->>>>>>> 4cc06d56
 __author__ = "Simon Kennedy <sffjunkie+code@gmail.com>"
 
 SUN_RISING = 1
@@ -593,7 +575,6 @@
 
         self.url = ""
 
-<<<<<<< HEAD
     def __eq__(self, other):
         if type(other) is Location:
             return vars(self) == vars(other)
@@ -602,8 +583,6 @@
     def __hash__(self):
         return hash(tuple(sorted(vars(self).items())))
 
-=======
->>>>>>> 4cc06d56
     def __repr__(self):
         if self.region:
             _repr = "%s/%s" % (self.name, self.region)
@@ -1438,10 +1417,6 @@
     See the following for more info.
     https://developers.google.com/maps/documentation/
     """
-<<<<<<< HEAD
-
-    def __init__(self, cache=False, api_key=""):
-=======
     _requests = None
 
     def __new__(cls, *args, **kwargs):
@@ -1454,7 +1429,6 @@
         return cls
 
     def __init__(self, api_key, cache=False):
->>>>>>> 4cc06d56
         self.cache = cache
         self.api_key = api_key
         self.geocache = {}
@@ -1513,12 +1487,8 @@
             location.latitude = float(geo_location["lat"])
             location.longitude = float(geo_location["lng"])
         else:
-<<<<<<< HEAD
-            raise AstralError("GoogleGeocoder: Unable to locate %s" % key)
-=======
             raise AstralError("GoogleGeocoder: Unable to locate %s. Server Response=%s" %
                               (key, response["status"]))
->>>>>>> 4cc06d56
 
     def _get_timezone(self, location):
         """Query the timezone information with the latitude and longitude of
@@ -1558,11 +1528,7 @@
             location.elevation = 0
 
     def _read_from_url(self, url):
-<<<<<<< HEAD
-        ds = requests.get(url)
-=======
         ds = self._requests.get(url)
->>>>>>> 4cc06d56
 
         return ds.text
 
