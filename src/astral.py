--- conflicted
+++ resolved
@@ -1,2331 +1,2327 @@
-# -*- coding: utf-8 -*-
-
-# Copyright 2009-2016, Simon Kennedy, sffjunkie+code@gmail.com
-
-"""The :mod:`astral` module provides the means to calculate dawn, sunrise,
-solar noon, sunset, dusk and rahukaalam times, plus solar azimuth and
-elevation, for specific locations or at a specific latitude/longitude. It can
-also calculate the moon phase for a specific date.
-
-The module provides 2 main classes :class:`Astral` and :class:`Location`.
-
-:class:`Astral`
-    Has 2 main responsibilities
-
-    * Calculates the events in the UTC timezone.
-    * Provides access to location data
-
-:class:`Location`
-    Holds information about a location and provides functions to calculate
-    the event times for the location in the correct time zone.
-
-For example ::
-
-    >>> from astral import *
-    >>> a = Astral()
-    >>> location = a['London']
-    >>> print('Information for %s' % location.name)
-    Information for London
-    >>> timezone = location.timezone
-    >>> print('Timezone: %s' % timezone)
-    Timezone: Europe/London
-    >>> print('Latitude: %.02f; Longitude: %.02f' % (location.latitude,
-    ... location.longitude))
-    Latitude: 51.60; Longitude: 0.05
-    >>> from datetime import date
-    >>> d = date(2009,4,22)
-    >>> sun = location.sun(local=True, date=d)
-    >>> print('Dawn:    %s' % str(sun['dawn']))
-    Dawn:    2009-04-22 05:12:56+01:00
-
-The module currently provides 2 methods of obtaining location information;
-:class:`AstralGeocoder` (the default, which uses information from within the
-module) and :class:`GoogleGeocoder` (which obtains information from Google's
-Map Service.)
-
-To use the :class:`GoogleGeocoder` pass the class as the `geocoder` parameter
-to :meth:`Astral.__init__` or by setting the `geocoder` property to an
-instance of :class:`GoogleGeocoder`::
-
-    >>> from astral import GoogleGeocoder
-    >>> a = Astral(GoogleGeocoder)
-
-or ::
-
-    >>> from astral import GoogleGeocoder
-    >>> a = Astral()
-    >>> a.geocoder = GoogleGeocoder()
-"""
-
-try:
-    import pytz
-except ImportError:
-    raise ImportError(('The astral module requires the '
-                      'pytz module to be available.'))
-
-import datetime
-from time import time
-from math import cos, sin, tan, acos, asin, atan2, floor, ceil
-from math import radians, degrees, pow
-
-try:
-    from urllib import quote_plus
-except ImportError:
-    from urllib.parse import quote_plus
-
-try:
-    from urllib2 import urlopen, URLError
-except ImportError:
-    from urllib.request import urlopen, URLError
-
-try:
-    import simplejson as json
-except ImportError:
-    import json
-
-__all__ = ['Astral', 'Location',
-           'AstralGeocoder', 'GoogleGeocoder',
-           'AstralError']
-
-<<<<<<< HEAD
-__version__ = "1.1"
-=======
-__version__ = "1.0"
->>>>>>> 240a9170
-__author__ = "Simon Kennedy <sffjunkie+code@gmail.com>"
-
-SUN_RISING = 1
-SUN_SETTING = -1
-
-# name,region,longitude,latitude,timezone,elevation
-_LOCATION_INFO = """Abu Dhabi,UAE,24°28'N,54°22'E,Asia/Dubai,5
-Abu Dhabi,United Arab Emirates,24°28'N,54°22'E,Asia/Dubai,5
-Abuja,Nigeria,09°05'N,07°32'E,Africa/Lagos,342
-Accra,Ghana,05°35'N,00°06'W,Africa/Accra,61
-Addis Ababa,Ethiopia,09°02'N,38°42'E,Africa/Addis_Ababa,2355
-Adelaide,Australia,34°56'S,138°36'E,Australia/Adelaide,50
-Al Jubail,Saudi Arabia,25°24'N,49°39'W,Asia/Riyadh,8
-Algiers,Algeria,36°42'N,03°08'E,Africa/Algiers,224
-Amman,Jordan,31°57'N,35°52'E,Asia/Amman,1100
-Amsterdam,Netherlands,52°23'N,04°54'E,Europe/Amsterdam,2
-Andorra la Vella,Andorra,42°31'N,01°32'E,Europe/Andorra,1023
-Ankara,Turkey,39°57'N,32°54'E,Europe/Istanbul,938
-Antananarivo,Madagascar,18°55'S,47°31'E,Indian/Antananarivo,1276
-Apia,Samoa,13°50'S,171°50'W,Pacific/Apia,2
-Ashgabat,Turkmenistan,38°00'N,57°50'E,Asia/Ashgabat,219
-Asmara,Eritrea,15°19'N,38°55'E,Africa/Asmara,2325
-Astana,Kazakhstan,51°10'N,71°30'E,Asia/Qyzylorda,347
-Asuncion,Paraguay,25°10'S,57°30'W,America/Asuncion,124
-Athens,Greece,37°58'N,23°46'E,Europe/Athens,338
-Avarua,Cook Islands,21°12'N,159°46'W,Etc/GMT-10,208
-Baghdad,Iraq,33°20'N,44°30'E,Asia/Baghdad,41
-Baku,Azerbaijan,40°29'N,49°56'E,Asia/Baku,30
-Bamako,Mali,12°34'N,07°55'W,Africa/Bamako,350
-Bandar Seri Begawan,Brunei Darussalam,04°52'N,115°00'E,Asia/Brunei,1
-Bangkok,Thailand,13°45'N,100°35'E,Asia/Bangkok,2
-Bangui,Central African Republic,04°23'N,18°35'E,Africa/Bangui,373
-Banjul,Gambia,13°28'N,16°40'W,Africa/Banjul,5
-Basse-Terre,Guadeloupe,16°00'N,61°44'W,America/Guadeloupe,1
-Basseterre,Saint Kitts and Nevis,17°17'N,62°43'W,America/St_Kitts,50
-Beijing,China,39°55'N,116°20'E,Asia/Harbin,59
-Beirut,Lebanon,33°53'N,35°31'E,Asia/Beirut,56
-Belfast,Northern Ireland,54°36'N,5°56'W,Europe/Belfast,9
-Belgrade,Yugoslavia,44°50'N,20°37'E,Europe/Belgrade,90
-Belmopan,Belize,17°18'N,88°30'W,America/Belize,63
-Berlin,Germany,52°30'N,13°25'E,Europe/Berlin,35
-Bern,Switzerland,46°57'N,07°28'E,Europe/Zurich,510
-Bishkek,Kyrgyzstan,42°54'N,74°46'E,Asia/Bishkek,772
-Bissau,Guinea-Bissau,11°45'N,15°45'W,Africa/Bissau,0
-Bloemfontein,South Africa,29°12'S,26°07'E,Africa/Johannesburg,1398
-Bogota,Colombia,04°34'N,74°00'W,America/Bogota,2620
-Brasilia,Brazil,15°47'S,47°55'W,Brazil/East,1087
-Bratislava,Slovakia,48°10'N,17°07'E,Europe/Bratislava,132
-Brazzaville,Congo,04°09'S,15°12'E,Africa/Brazzaville,156
-Bridgetown,Barbados,13°05'N,59°30'W,America/Barbados,1
-Brisbane,Australia,27°30'S,153°01'E,Australia/Brisbane,25
-Brussels,Belgium,50°51'N,04°21'E,Europe/Brussels,62
-Bucharest,Romania,44°27'N,26°10'E,Europe/Bucharest,71
-Bucuresti,Romania,44°27'N,26°10'E,Europe/Bucharest,71
-Budapest,Hungary,47°29'N,19°05'E,Europe/Budapest,120
-Buenos Aires,Argentina,34°62'S,58°44'W,America/Buenos_Aires,6
-Bujumbura,Burundi,03°16'S,29°18'E,Africa/Bujumbura,782
-Cairo,Egypt,30°01'N,31°14'E,Africa/Cairo,74
-Canberra,Australia,35°15'S,149°08'E,Australia/Canberra,575
-Cape Town,South Africa,33°55'S,18°22'E,Africa/Johannesburg,1700
-Caracas,Venezuela,10°30'N,66°55'W,America/Caracas,885
-Castries,Saint Lucia,14°02'N,60°58'W,America/St_Lucia,125
-Cayenne,French Guiana,05°05'N,52°18'W,America/Cayenne,9
-Charlotte Amalie,United States of Virgin Islands,18°21'N,64°56'W,America/Virgin,0
-Chisinau,Moldova,47°02'N,28°50'E,Europe/Chisinau,122
-Conakry,Guinea,09°29'N,13°49'W,Africa/Conakry,26
-Copenhagen,Denmark,55°41'N,12°34'E,Europe/Copenhagen,5
-Cotonou,Benin,06°23'N,02°42'E,Africa/Porto-Novo,5
-Dakar,Senegal,14°34'N,17°29'W,Africa/Dakar,24
-Damascus,Syrian Arab Republic,33°30'N,36°18'E,Asia/Damascus,609
-Dammam,Saudi Arabia,26°30'N,50°12'E,Asia/Riyadh,1
-Dhaka,Bangladesh,23°43'N,90°26'E,Asia/Dhaka,8
-Dili,East Timor,08°29'S,125°34'E,Asia/Dili,11
-Djibouti,Djibouti,11°08'N,42°20'E,Africa/Djibouti,19
-Dodoma,United Republic of Tanzania,06°08'S,35°45'E,Africa/Dar_es_Salaam,1119
-Doha,Qatar,25°15'N,51°35'E,Asia/Qatar,10
-Douglas,Isle Of Man,54°9'N,4°29'W,Europe/London,35
-Dublin,Ireland,53°21'N,06°15'W,Europe/Dublin,85
-Dushanbe,Tajikistan,38°33'N,68°48'E,Asia/Dushanbe,803
-El Aaiun,Morocco,27°9'N,13°12'W,UTC,64
-Fort-de-France,Martinique,14°36'N,61°02'W,America/Martinique,9
-Freetown,Sierra Leone,08°30'N,13°17'W,Africa/Freetown,26
-Funafuti,Tuvalu,08°31'S,179°13'E,Pacific/Funafuti,2
-Gaborone,Botswana,24°45'S,25°57'E,Africa/Gaborone,1005
-George Town,Cayman Islands,19°20'N,81°24'W,America/Cayman,3
-Georgetown,Guyana,06°50'N,58°12'W,America/Guyana,30
-Gibraltar,Gibraltar,36°9'N,5°21'W,Europe/Gibraltar,3
-Guatemala,Guatemala,14°40'N,90°22'W,America/Guatemala,1500
-Hanoi,Viet Nam,21°05'N,105°55'E,Asia/Saigon,6
-Harare,Zimbabwe,17°43'S,31°02'E,Africa/Harare,1503
-Havana,Cuba,23°08'N,82°22'W,America/Havana,59
-Helsinki,Finland,60°15'N,25°03'E,Europe/Helsinki,56
-Hobart,Tasmania,42°53'S,147°19'E,Australia/Hobart,4
-Hong Kong,China,22°16'N,114°09'E,Asia/Hong_Kong,8
-Honiara,Solomon Islands,09°27'S,159°57'E,Pacific/Guadalcanal,8
-Islamabad,Pakistan,33°40'N,73°10'E,Asia/Karachi,508
-Jakarta,Indonesia,06°09'S,106°49'E,Asia/Jakarta,6
-Jerusalem,Israel,31°47'N,35°12'E,Asia/Jerusalem,775
-Juba,South Sudan,4°51'N,31°36'E,Africa/Juba,550
-Jubail,Saudi Arabia,27°02'N,49°39'E,Asia/Riyadh,2
-Kabul,Afghanistan,34°28'N,69°11'E,Asia/Kabul,1791
-Kampala,Uganda,00°20'N,32°30'E,Africa/Kampala,1155
-Kathmandu,Nepal,27°45'N,85°20'E,Asia/Kathmandu,1337
-Khartoum,Sudan,15°31'N,32°35'E,Africa/Khartoum,380
-Kiev,Ukraine,50°30'N,30°28'E,Europe/Kiev,153
-Kigali,Rwanda,01°59'S,30°04'E,Africa/Kigali,1497
-Kingston,Jamaica,18°00'N,76°50'W,America/Jamaica,9
-Kingston,Norfolk Island,45°20'S,168°43'E,Pacific/Norfolk,113
-Kingstown,Saint Vincent and the Grenadines,13°10'N,61°10'W,America/St_Vincent,1
-Kinshasa,Democratic Republic of the Congo,04°20'S,15°15'E,Africa/Kinshasa,312
-Koror,Palau,07°20'N,134°28'E,Pacific/Palau,33
-Kuala Lumpur,Malaysia,03°09'N,101°41'E,Asia/Kuala_Lumpur,22
-Kuwait,Kuwait,29°30'N,48°00'E,Asia/Kuwait,55
-La Paz,Bolivia,16°20'S,68°10'W,America/La_Paz,4014
-Libreville,Gabon,00°25'N,09°26'E,Africa/Libreville,15
-Lilongwe,Malawi,14°00'S,33°48'E,Africa/Blantyre,1229
-Lima,Peru,12°00'S,77°00'W,America/Lima,13
-Lisbon,Portugal,38°42'N,09°10'W,Europe/Lisbon,123
-Ljubljana,Slovenia,46°04'N,14°33'E,Europe/Ljubljana,385
-Lome,Togo,06°09'N,01°20'E,Africa/Lome,25
-London,England,51°30'N,00°07'W,Europe/London,24
-Luanda,Angola,08°50'S,13°15'E,Africa/Luanda,6
-Lusaka,Zambia,15°28'S,28°16'E,Africa/Lusaka,1154
-Luxembourg,Luxembourg,49°37'N,06°09'E,Europe/Luxembourg,232
-Macau,Macao,22°12'N,113°33'E,Asia/Macau,6
-Madinah,Saudi Arabia,24°28'N,39°36'E,Asia/Riyadh,631
-Madrid,Spain,40°25'N,03°45'W,Europe/Madrid,582
-Majuro,Marshall Islands,7°4'N,171°16'E,Pacific/Majuro,65
-Makkah,Saudi Arabia,21°26'N,39°49'E,Asia/Riyadh,240
-Malabo,Equatorial Guinea,03°45'N,08°50'E,Africa/Malabo,56
-Male,Maldives,04°00'N,73°28'E,Indian/Maldives,2
-Mamoudzou,Mayotte,12°48'S,45°14'E,Indian/Mayotte,420
-Managua,Nicaragua,12°06'N,86°20'W,America/Managua,50
-Manama,Bahrain,26°10'N,50°30'E,Asia/Bahrain,2
-Manila,Philippines,14°40'N,121°03'E,Asia/Manila,21
-Maputo,Mozambique,25°58'S,32°32'E,Africa/Maputo,44
-Maseru,Lesotho,29°18'S,27°30'E,Africa/Maseru,1628
-Masqat,Oman,23°37'N,58°36'E,Asia/Muscat,8
-Mbabane,Swaziland,26°18'S,31°06'E,Africa/Mbabane,1243
-Mecca,Saudi Arabia,21°26'N,39°49'E,Asia/Riyadh,240
-Medina,Saudi Arabia,24°28'N,39°36'E,Asia/Riyadh,631
-Mexico,Mexico,19°20'N,99°10'W,America/Mexico_City,2254
-Minsk,Belarus,53°52'N,27°30'E,Europe/Minsk,231
-Mogadishu,Somalia,02°02'N,45°25'E,Africa/Mogadishu,9
-Monaco,Priciplality Of Monaco,43°43'N,7°25'E,Europe/Monaco,206
-Monrovia,Liberia,06°18'N,10°47'W,Africa/Monrovia,9
-Montevideo,Uruguay,34°50'S,56°11'W,America/Montevideo,32
-Moroni,Comoros,11°40'S,43°16'E,Indian/Comoro,29
-Moscow,Russian Federation,55°45'N,37°35'E,Europe/Moscow,247
-Moskva,Russian Federation,55°45'N,37°35'E,Europe/Moscow,247
-Mumbai,India,18°58'N,72°49'E,Asia/Kolkata,14
-Muscat,Oman,23°37'N,58°32'E,Asia/Muscat,8
-N'Djamena,Chad,12°10'N,14°59'E,Africa/Ndjamena,295
-Nairobi,Kenya,01°17'S,36°48'E,Africa/Nairobi,1624
-Nassau,Bahamas,25°05'N,77°20'W,America/Nassau,7
-Naypyidaw,Myanmar,19°45'N,96°6'E,Asia/Rangoon,104
-New Delhi,India,28°37'N,77°13'E,Asia/Kolkata,233
-Ngerulmud,Palau,7°30'N,134°37'E,Pacific/Palau,3
-Niamey,Niger,13°27'N,02°06'E,Africa/Niamey,223
-Nicosia,Cyprus,35°10'N,33°25'E,Asia/Nicosia,162
-Nouakchott,Mauritania,20°10'S,57°30'E,Africa/Nouakchott,3
-Noumea,New Caledonia,22°17'S,166°30'E,Pacific/Noumea,69
-Nuku'alofa,Tonga,21°10'S,174°00'W,Pacific/Tongatapu,6
-Nuuk,Greenland,64°10'N,51°35'W,America/Godthab,70
-Oranjestad,Aruba,12°32'N,70°02'W,America/Aruba,33
-Oslo,Norway,59°55'N,10°45'E,Europe/Oslo,170
-Ottawa,Canada,45°27'N,75°42'W,US/Eastern,79
-Ouagadougou,Burkina Faso,12°15'N,01°30'W,Africa/Ouagadougou,316
-P'yongyang,Democratic People's Republic of Korea,39°09'N,125°30'E,Asia/Pyongyang,21
-Pago Pago,American Samoa,14°16'S,170°43'W,Pacific/Pago_Pago,0
-Palikir,Micronesia,06°55'N,158°09'E,Pacific/Ponape,71
-Panama,Panama,09°00'N,79°25'W,America/Panama,2
-Papeete,French Polynesia,17°32'S,149°34'W,Pacific/Tahiti,7
-Paramaribo,Suriname,05°50'N,55°10'W,America/Paramaribo,7
-Paris,France,48°50'N,02°20'E,Europe/Paris,109
-Perth,Australia,31°56'S,115°50'E,Australia/Perth,20
-Phnom Penh,Cambodia,11°33'N,104°55'E,Asia/Phnom_Penh,10
-Podgorica,Montenegro,42°28'N,19°16'E,Europe/Podgorica,53
-Port Louis,Mauritius,20°9'S,57°30'E,Indian/Mauritius,5
-Port Moresby,Papua New Guinea,09°24'S,147°08'E,Pacific/Port_Moresby,44
-Port-Vila,Vanuatu,17°45'S,168°18'E,Pacific/Efate,1
-Port-au-Prince,Haiti,18°40'N,72°20'W,America/Port-au-Prince,34
-Port of Spain,Trinidad and Tobago,10°40'N,61°31'W,America/Port_of_Spain,66
-Porto-Novo,Benin,06°23'N,02°42'E,Africa/Porto-Novo,38
-Prague,Czech Republic,50°05'N,14°22'E,Europe/Prague,365
-Praia,Cape Verde,15°02'N,23°34'W,Atlantic/Cape_Verde,35
-Pretoria,South Africa,25°44'S,28°12'E,Africa/Johannesburg,1322
-Pristina,Albania,42°40'N,21°10'E,Europe/Tirane,576
-Quito,Ecuador,00°15'S,78°35'W,America/Guayaquil,2812
-Rabat,Morocco,34°1'N,6°50'W,Africa/Casablanca,75
-Reykjavik,Iceland,64°10'N,21°57'W,Atlantic/Reykjavik,61
-Riga,Latvia,56°53'N,24°08'E,Europe/Riga,7
-Riyadh,Saudi Arabia,24°41'N,46°42'E,Asia/Riyadh,612
-Road Town,British Virgin Islands,18°27'N,64°37'W,America/Virgin,1
-Rome,Italy,41°54'N,12°29'E,Europe/Rome,95
-Roseau,Dominica,15°20'N,61°24'W,America/Dominica,72
-Saint Helier,Jersey,49°11'N,2°6'W,Etc/GMT,54
-Saint Pierre,Saint Pierre and Miquelon,46°46'N,56°12'W,America/Miquelon,5
-Saipan,Northern Mariana Islands,15°12'N,145°45'E,Pacific/Saipan,200
-Sana,Yemen,15°20'N,44°12'W,Asia/Aden,2199
-Sana'a,Yemen,15°20'N,44°12'W,Asia/Aden,2199
-San Jose,Costa Rica,09°55'N,84°02'W,America/Costa_Rica,931
-San Juan,Puerto Rico,18°28'N,66°07'W,America/Puerto_Rico,21
-San Marino,San Marino,43°55'N,12°30'E,Europe/San_Marino,749
-San Salvador,El Salvador,13°40'N,89°10'W,America/El_Salvador,621
-Santiago,Chile,33°24'S,70°40'W,America/Santiago,476
-Santo Domingo,Dominica Republic,18°30'N,69°59'W,America/Santo_Domingo,14
-Sao Tome,Sao Tome and Principe,00°10'N,06°39'E,Africa/Sao_Tome,13
-Sarajevo,Bosnia and Herzegovina,43°52'N,18°26'E,Europe/Sarajevo,511
-Seoul,Republic of Korea,37°31'N,126°58'E,Asia/Seoul,49
-Singapore,Republic of Singapore,1°18'N,103°48'E,Asia/Singapore,16
-Skopje,The Former Yugoslav Republic of Macedonia,42°01'N,21°26'E,Europe/Skopje,238
-Sofia,Bulgaria,42°45'N,23°20'E,Europe/Sofia,531
-Sri Jayawardenapura Kotte,Sri Lanka,6°54'N,79°53'E,Asia/Colombo,7
-St. George's,Grenada,32°22'N,64°40'W,America/Grenada,7
-St. John's,Antigua and Barbuda,17°7'N,61°51'W,America/Antigua,1
-St. Peter Port,Guernsey,49°26'N,02°33'W,Europe/Guernsey,1
-Stanley,Falkland Islands,51°40'S,59°51'W,Atlantic/Stanley,23
-Stockholm,Sweden,59°20'N,18°05'E,Europe/Stockholm,52
-Sucre,Bolivia,16°20'S,68°10'W,America/La_Paz,2903
-Suva,Fiji,18°06'S,178°30'E,Pacific/Fiji,0
-Sydney,Australia,33°53'S,151°13'E,Australia/Sydney,3
-Taipei,Republic of China (Taiwan),25°02'N,121°38'E,Asia/Taipei,9
-T'bilisi,Georgia,41°43'N,44°50'E,Asia/Tbilisi,467
-Tbilisi,Georgia,41°43'N,44°50'E,Asia/Tbilisi,467
-Tallinn,Estonia,59°22'N,24°48'E,Europe/Tallinn,39
-Tarawa,Kiribati,01°30'N,173°00'E,Pacific/Tarawa,2
-Tashkent,Uzbekistan,41°20'N,69°10'E,Asia/Tashkent,489
-Tegucigalpa,Honduras,14°05'N,87°14'W,America/Tegucigalpa,994
-Tehran,Iran,35°44'N,51°30'E,Asia/Tehran,1191
-Thimphu,Bhutan,27°31'N,89°45'E,Asia/Thimphu,2300
-Tirana,Albania,41°18'N,19°49'E,Europe/Tirane,90
-Tirane,Albania,41°18'N,19°49'E,Europe/Tirane,90
-Torshavn,Faroe Islands,62°05'N,06°56'W,Atlantic/Faroe,39
-Tokyo,Japan,35°41'N,139°41'E,Asia/Tokyo,8
-Tripoli,Libyan Arab Jamahiriya,32°49'N,13°07'E,Africa/Tripoli,81
-Tunis,Tunisia,36°50'N,10°11'E,Africa/Tunis,4
-Ulan Bator,Mongolia,47°55'N,106°55'E,Asia/Ulaanbaatar,1330
-Ulaanbaatar,Mongolia,47°55'N,106°55'E,Asia/Ulaanbaatar,1330
-Vaduz,Liechtenstein,47°08'N,09°31'E,Europe/Vaduz,463
-Valletta,Malta,35°54'N,14°31'E,Europe/Malta,48
-Vienna,Austria,48°12'N,16°22'E,Europe/Vienna,171
-Vientiane,Lao People's Democratic Republic,17°58'N,102°36'E,Asia/Vientiane,171
-Vilnius,Lithuania,54°38'N,25°19'E,Europe/Vilnius,156
-W. Indies,Antigua and Barbuda,17°20'N,61°48'W,America/Antigua,0
-Warsaw,Poland,52°13'N,21°00'E,Europe/Warsaw,107
-Washington DC,USA,39°91'N,77°02'W,US/Eastern,23
-Wellington,New Zealand,41°19'S,174°46'E,Pacific/Auckland,7
-Willemstad,Netherlands Antilles,12°05'N,69°00'W,America/Curacao,1
-Windhoek,Namibia,22°35'S,17°04'E,Africa/Windhoek,1725
-Yamoussoukro,Cote d'Ivoire,06°49'N,05°17'W,Africa/Abidjan,213
-Yangon,Myanmar,16°45'N,96°20'E,Asia/Rangoon,33
-Yaounde,Cameroon,03°50'N,11°35'E,Africa/Douala,760
-Yaren,Nauru,0°32'S,166°55'E,Pacific/Nauru,0
-Yerevan,Armenia,40°10'N,44°31'E,Asia/Yerevan,890
-Zagreb,Croatia,45°50'N,15°58'E,Europe/Zagreb,123
-
-# UK Cities
-Aberdeen,Scotland,57°08'N,02°06'W,Europe/London,65
-Birmingham,England,52°30'N,01°50'W,Europe/London,99
-Bolton,England,53°35'N,02°15'W,Europe/London,105
-Bradford,England,53°47'N,01°45'W,Europe/London,127
-Bristol,England,51°28'N,02°35'W,Europe/London,11
-Cardiff,Wales,51°29'N,03°13'W,Europe/London,9
-Crawley,England,51°8'N,00°10'W,Europe/London,77
-Edinburgh,Scotland,55°57'N,03°13'W,Europe/London,61
-Glasgow,Scotland,55°50'N,04°15'W,Europe/London,8
-Greenwich,England,51°28'N,00°00'W,Europe/London,24
-Leeds,England,53°48'N,01°35'W,Europe/London,47
-Leicester,England,52°38'N,01°08'W,Europe/London,138
-Liverpool,England,53°25'N,03°00'W,Europe/London,25
-Manchester,England,53°30'N,02°15'W,Europe/London,78
-Newcastle Upon Time,England,54°59'N,01°36'W,Europe/London,47
-Newcastle,England,54°59'N,01°36'W,Europe/London,47
-Norwich,England,52°38'N,01°18'E,Europe/London,18
-Oxford,England,51°45'N,01°15'W,Europe/London,72
-Plymouth,England,50°25'N,04°15'W,Europe/London,50
-Portsmouth,England,50°48'N,01°05'W,Europe/London,9
-Reading,England,51°27'N,0°58'W,Europe/London,84
-Sheffield,England,53°23'N,01°28'W,Europe/London,105
-Southampton,England,50°55'N,01°25'W,Europe/London,9
-Swansea,England,51°37'N,03°57'W,Europe/London,91
-Swindon,England,51°34'N,01°47'W,Europe/London,112
-Wolverhampton,England,52°35'N,2°08'W,Europe/London,89
-Barrow-In-Furness,England,54°06'N,3°13'W,Europe/London,20
-
-# US State Capitals
-Montgomery,USA,32°21'N,86°16'W,US/Central,42
-Juneau,USA,58°23'N,134°11'W,US/Alaska,29
-Phoenix,USA,33°26'N,112°04'W,US/Mountain,331
-Little Rock,USA,34°44'N,92°19'W,US/Central,95
-Sacramento,USA,38°33'N,121°28'W,US/Pacific,15
-Denver,USA,39°44'N,104°59'W,US/Mountain,1600
-Hartford,USA,41°45'N,72°41'W,US/Eastern,9
-Dover,USA,39°09'N,75°31'W,US/Eastern,8
-Tallahassee,USA,30°27'N,84°16'W,US/Eastern,59
-Atlanta,USA,33°45'N,84°23'W,US/Eastern,267
-Honolulu,USA,21°18'N,157°49'W,US/Hawaii,229
-Boise,USA,43°36'N,116°12'W,US/Mountain,808
-Springfield,USA,39°47'N,89°39'W,US/Central,190
-Indianapolis,USA,39°46'N,86°9'W,US/Eastern,238
-Des Moines,USA,41°35'N,93°37'W,US/Central,276
-Topeka,USA,39°03'N,95°41'W,US/Central,289
-Frankfort,USA,38°11'N,84°51'W,US/Eastern,243
-Baton Rouge,USA,30°27'N,91°8'W,US/Central,15
-Augusta,USA,44°18'N,69°46'W,US/Eastern,41
-Annapolis,USA,38°58'N,76°30'W,US/Eastern,0
-Boston,USA,42°21'N,71°03'W,US/Eastern,6
-Lansing,USA,42°44'N,84°32'W,US/Eastern,271
-Saint Paul,USA,44°56'N,93°05'W,US/Central,256
-Jackson,USA,32°17'N,90°11'W,US/Central,90
-Jefferson City,USA,38°34'N,92°10'W,US/Central,167
-Helena,USA,46°35'N,112°1'W,US/Mountain,1150
-Lincoln,USA,40°48'N,96°40'W,US/Central,384
-Carson City,USA,39°9'N,119°45'W,US/Pacific,1432
-Concord,USA,43°12'N,71°32'W,US/Eastern,117
-Trenton,USA,40°13'N,74°45'W,US/Eastern,28
-Santa Fe,USA,35°40'N,105°57'W,US/Mountain,2151
-Albany,USA,42°39'N,73°46'W,US/Eastern,17
-Raleigh,USA,35°49'N,78°38'W,US/Eastern,90
-Bismarck,USA,46°48'N,100°46'W,US/Central,541
-Columbus,USA,39°59'N,82°59'W,US/Eastern,271
-Oklahoma City,USA,35°28'N,97°32'W,US/Central,384
-Salem,USA,44°55'N,123°1'W,US/Pacific,70
-Harrisburg,USA,40°16'N,76°52'W,US/Eastern,112
-Providence,USA,41°49'N,71°25'W,US/Eastern,2
-Columbia,USA,34°00'N,81°02'W,US/Eastern,96
-Pierre,USA,44°22'N,100°20'W,US/Central,543
-Nashville,USA,36°10'N,86°47'W,US/Central,149
-Austin,USA,30°16'N,97°45'W,US/Central,167
-Salt Lake City,USA,40°45'N,111°53'W,US/Mountain,1294
-Montpelier,USA,44°15'N,72°34'W,US/Eastern,325
-Richmond,USA,37°32'N,77°25'W,US/Eastern,68
-Olympia,USA,47°2'N,122°53'W,US/Pacific,35
-Charleston,USA,38°20'N,81°38'W,US/Eastern,11
-Madison,USA,43°4'N,89°24'W,US/Central,281
-Cheyenne,USA,41°8'N,104°48'W,US/Mountain,1860
-
-# Major US Cities
-Birmingham,USA,33°39'N,86°48'W,US/Central,197
-Anchorage,USA,61°13'N,149°53'W,US/Alaska,30
-Los Angeles,USA,34°03'N,118°15'W,US/Pacific,50
-San Francisco,USA,37°46'N,122°25'W,US/Pacific,47
-Bridgeport,USA,41°11'N,73°11'W,US/Eastern,13
-Wilmington,USA,39°44'N,75°32'W,US/Eastern,15
-Jacksonville,USA,30°19'N,81°39'W,US/Eastern,13
-Miami,USA,26°8'N,80°12'W,US/Eastern,10
-Chicago,USA,41°50'N,87°41'W,US/Central,189
-Wichita,USA,37°41'N,97°20'W,US/Central,399
-Louisville,USA,38°15'N,85°45'W,US/Eastern,142
-New Orleans,USA,29°57'N,90°4'W,US/Central,10
-Portland,USA,43°39'N,70°16'W,US/Eastern,6
-Baltimore,USA,39°17'N,76°37'W,US/Eastern,31
-Detroit,USA,42°19'N,83°2'W,US/Eastern,189
-Minneapolis,USA,44°58'N,93°15'W,US/Central,260
-Kansas City,USA,39°06'N,94°35'W,US/Central,256
-Billings,USA,45°47'N,108°32'W,US/Mountain,946
-Omaha,USA,41°15'N,96°0'W,US/Central,299
-Las Vegas,USA,36°10'N,115°08'W,US/Pacific,720
-Manchester,USA,42°59'N,71°27'W,US/Eastern,56
-Newark,USA,40°44'N,74°11'W,US/Eastern,4
-Albuquerque,USA,35°06'N,106°36'W,US/Mountain,1523
-New York,USA,40°43'N,74°0'W,US/Eastern,17
-Charlotte,USA,35°13'N,80°50'W,US/Eastern,217
-Fargo,USA,46°52'N,96°47'W,US/Central,271
-Cleveland,USA,41°28'N,81°40'W,US/Eastern,210
-Philadelphia,USA,39°57'N,75°10'W,US/Eastern,62
-Sioux Falls,USA,43°32'N,96°43'W,US/Central,443
-Memphis,USA,35°07'N,89°58'W,US/Central,84
-Houston,USA,29°45'N,95°22'W,US/Central,8
-Dallas,USA,32°47'N,96°48'W,US/Central,137
-Burlington,USA,44°28'N,73°9'W,US/Eastern,35
-Virginia Beach,USA,36°50'N,76°05'W,US/Eastern,9
-Seattle,USA,47°36'N,122°19'W,US/Pacific,63
-Milwaukee,USA,43°03'N,87°57'W,US/Central,188
-San Diego,USA,32°42'N,117°09'W,US/Pacific,16
-Orlando,USA,28°32'N,81°22'W,US/Eastern,35
-Buffalo,USA,42°54'N,78°50'W,US/Eastern,188
-Toledo,USA,41°39'N,83°34'W,US/Eastern,180
-
-# Canadian cities
-Vancouver,Canada,49°15'N,123°6'W,America/Vancouver,55
-Calgary,Canada,51°2'N,114°3'W,America/Edmonton,1040
-Edmonton,Canada,53°32'N,113°29'W,America/Edmonton,664
-Saskatoon,Canada,52°8'N,106°40'W,America/Regina,480
-Regina,Canada,50°27'N,104°36'W,America/Regina,577
-Winnipeg,Canada,49°53'N,97°8'W,America/Winnipeg,229
-Toronto,Canada,43°39'N,79°22'W,America/Toronto,77
-Montreal,Canada,45°30'N,73°33'W,America/Montreal,23
-Quebec,Canada,46°48'N,71°14'W,America/Toronto,87
-Fredericton,Canada,45°57'N,66°38'W,America/Halifax,8
-Halifax,Canada,44°38'N,63°34'W,America/Halifax,36
-Charlottetown,Canada,46°14'N,63°7'W,America/Halifax,2
-St. John's,Canada,47°33'N,52°42'W,America/Halifax,116
-Whitehorse,Canada,60°43'N,135°3'W,America/Whitehorse,696
-Yellowknife,Canada,62°27'N,114°22'W,America/Yellowknife,191
-Iqaluit,Canada,63°44'N,68°31'W,America/Iqaluit,3
-"""
-
-class AstralError(Exception):
-    pass
-
-class Location(object):
-    """Provides access to information for single location."""
-
-    def __init__(self, info=None):
-        """Initializes the object with a tuple of information.
-
-        :param info: A tuple of information to fill in the location info.
-
-            The tuple should contain items in the following order
-
-            ================ =============
-            Field            Default
-            ================ =============
-            name             Greenwich
-            region           England
-            latitude         51.168
-            longitude        0
-            time zone name   Europe/London
-            elevation        24
-            ================ =============
-
-            See :attr:`timezone` property for a method of obtaining time zone
-            names
-        """
-
-        self.astral = None
-        if info is None:
-            self.name = 'Greenwich'
-            self.region = 'England'
-            self._latitude = 51.168
-            self._longitude = 0.0
-            self._timezone_group = 'Europe'
-            self._timezone_location = 'London'
-            self._elevation = 24
-        else:
-            self.name = ''
-            self.region = ''
-            self._latitude = 0.0
-            self._longitude = 0.0
-            self._timezone_group = ''
-            self._timezone_location = ''
-            self._elevation = 0
-
-            try:
-                self.name = info[0]
-                self.region = info[1]
-                self.latitude = info[2]
-                self.longitude = info[3]
-                self.timezone = info[4]
-                self.elevation = info[5]
-            except IndexError:
-                pass
-
-        self.url = ''
-
-    def __repr__(self):
-        repr_format = '%s/%s, tz=%s, lat=%0.02f, lon=%0.02f'
-        return repr_format % (self.name, self.region,
-                              self.timezone,
-                              self.latitude, self.longitude)
-
-    @property
-    def latitude(self):
-        """The location's latitude
-
-        ``latitude`` can be set either as a string or as a number
-
-        For strings they must be of the form
-
-            degrees°minutes'[N|S] e.g. 51°31'N
-
-        For numbers, positive numbers signify latitudes to the North.
-        """
-
-        return self._latitude
-
-    @latitude.setter
-    def latitude(self, latitude):
-        if isinstance(latitude, str):
-            (deg, rest) = latitude.split("°", 1)
-            (minute, rest) = rest.split("'", 1)
-
-            self._latitude = float(deg) + (float(minute) / 60)
-
-            if latitude.endswith("S"):
-                self._latitude = -self._latitude
-        else:
-            self._latitude = float(latitude)
-
-    @property
-    def longitude(self):
-        """The location's longitude.
-
-        ``longitude`` can be set either as a string or as a number
-
-        For strings they must be of the form
-
-            degrees°minutes'[E|W] e.g. 51°31'W
-
-        For numbers, positive numbers signify longitudes to the East.
-        """
-
-        return self._longitude
-
-    @longitude.setter
-    def longitude(self, longitude):
-        if isinstance(longitude, str):
-            (deg, rest) = longitude.split("°", 1)
-            (minute, rest) = rest.split("'", 1)
-
-            self._longitude = float(deg) + (float(minute) / 60)
-
-            if longitude.endswith("W"):
-                self._longitude = -self._longitude
-        else:
-            self._longitude = float(longitude)
-
-    @property
-    def elevation(self):
-        """The elevation in metres above sea level."""
-
-        return self._elevation
-
-    @elevation.setter
-    def elevation(self, elevation):
-        self._elevation = int(elevation)
-
-    @property
-    def timezone(self):
-        """The name of the time zone for the location.
-
-        A list of time zone names can be obtained from pytz. For example.
-
-        >>> from pytz import all_timezones
-        >>> for timezone in all_timezones:
-        ...     print(timezone)
-        """
-
-        if self._timezone_location != '':
-            return '%s/%s' % (self._timezone_group,
-                              self._timezone_location)
-        else:
-            return self._timezone_group
-
-    @timezone.setter
-    def timezone(self, name):
-        if name not in pytz.all_timezones:
-            raise ValueError('Timezone \'%s\' not recognized' % name)
-
-        try:
-            self._timezone_group, self._timezone_location = \
-                name.split('/', 1)
-        except ValueError:
-            self._timezone_group = name
-            self._timezone_location = ''
-
-    @property
-    def tz(self):
-        """Time zone information."""
-
-        try:
-            tz = pytz.timezone(self.timezone)
-            return tz
-        except pytz.UnknownTimeZoneError:
-            raise AstralError('Unknown timezone \'%s\'' % self.timezone)
-
-    tzinfo = tz
-
-    @property
-    def solar_depression(self):
-        """The number of degrees the sun must be below the horizon for the
-        dawn/dusk calculation.
-
-        Can either be set as a number of degrees below the horizon or as
-        one of the following strings
-
-        ============= =======
-        String        Degrees
-        ============= =======
-        civil            6.0
-        nautical        12.0
-        astronomical    18.0
-        ============= =======
-        """
-
-        return self.astral.solar_depression
-
-    @solar_depression.setter
-    def solar_depression(self, depression):
-        if self.astral is None:
-            self.astral = Astral()
-
-        self.astral.solar_depression = depression
-
-    def sun(self, date=None, local=True):
-        """Returns dawn, sunrise, noon, sunset and dusk as a dictionary.
-
-        :param date: The date for which to calculate the times.
-                     If no date is specified then the current date will be used.
-
-        :param local: True  = Time to be returned in location's time zone;
-                      False = Time to be returned in UTC.
-                      If not specified then the time will be returned in local time
-
-        :returns: Dictionary with keys ``dawn``, ``sunrise``, ``noon``,
-            ``sunset`` and ``dusk`` whose values are the results of the
-            corresponding methods.
-        :rtype: dict
-         """
-
-        if self.astral is None:
-            self.astral = Astral()
-
-        if date is None:
-            date = datetime.date.today()
-
-        sun = self.astral.sun_utc(date, self.latitude, self.longitude)
-
-        if local:
-            for key, dt in sun.items():
-                sun[key] = dt.astimezone(self.tz)
-
-        return sun
-
-    def dawn(self, date=None, local=True):
-        """Calculates the time in the morning when the sun is a certain number
-        of degrees below the horizon. By default this is 6 degrees but can be
-        changed by setting the :attr:`Astral.solar_depression` property.
-
-        :param date: The date for which to calculate the dawn time.
-                     If no date is specified then the current date will be used.
-
-        :param local: True  = Time to be returned in location's time zone;
-                      False = Time to be returned in UTC.
-                      If not specified then the time will be returned in local time
-
-        :returns: The date and time at which dawn occurs.
-        :rtype: :class:`datetime.datetime`
-        """
-
-        if self.astral is None:
-            self.astral = Astral()
-
-        if date is None:
-            date = datetime.date.today()
-
-        dawn = self.astral.dawn_utc(date, self.latitude, self.longitude)
-
-        if local:
-            return dawn.astimezone(self.tz)
-        else:
-            return dawn
-
-    def sunrise(self, date=None, local=True):
-        """Return sunrise time.
-
-        Calculates the time in the morning when the sun is a 0.833 degrees
-        below the horizon. This is to account for refraction.
-
-        :param date: The date for which to calculate the sunrise time.
-                     If no date is specified then the current date will be used.
-
-        :param local: True  = Time to be returned in location's time zone;
-                      False = Time to be returned in UTC.
-                      If not specified then the time will be returned in local time
-
-        :returns: The date and time at which sunrise occurs.
-        :rtype: :class:`datetime.datetime`
-        """
-
-        if self.astral is None:
-            self.astral = Astral()
-
-        if date is None:
-            date = datetime.date.today()
-
-        sunrise = self.astral.sunrise_utc(date, self.latitude, self.longitude)
-
-        if local:
-            return sunrise.astimezone(self.tz)
-        else:
-            return sunrise
-
-    def solar_noon(self, date=None, local=True):
-        """Calculates the solar noon (the time when the sun is at its highest
-        point.)
-
-        :param date: The date for which to calculate the noon time.
-                     If no date is specified then the current date will be used.
-
-        :param local: True  = Time to be returned in location's time zone;
-                      False = Time to be returned in UTC.
-                      If not specified then the time will be returned in local time
-
-        :returns: The date and time at which noon occurs.
-        :rtype: :class:`datetime.datetime`
-        """
-
-        if self.astral is None:
-            self.astral = Astral()
-
-        if date is None:
-            date = datetime.date.today()
-
-        noon = self.astral.solar_noon_utc(date, self.longitude)
-
-        if local:
-            return noon.astimezone(self.tz)
-        else:
-            return noon
-
-    def sunset(self, date=None, local=True):
-        """Calculates sunset time (the time in the evening when the sun is a
-        0.833 degrees below the horizon. This is to account for refraction.)
-
-        :param date: The date for which to calculate the sunset time.
-                     If no date is specified then the current date will be used.
-
-        :param local: True  = Time to be returned in location's time zone;
-                      False = Time to be returned in UTC.
-                      If not specified then the time will be returned in local time
-
-        :returns: The date and time at which sunset occurs.
-        :rtype: :class:`datetime.datetime`
-        """
-
-        if self.astral is None:
-            self.astral = Astral()
-
-        if date is None:
-            date = datetime.date.today()
-
-        sunset = self.astral.sunset_utc(date, self.latitude, self.longitude)
-
-        if local:
-            return sunset.astimezone(self.tz)
-        else:
-            return sunset
-
-    def dusk(self, date=None, local=True):
-        """Calculates the dusk time (the time in the evening when the sun is a
-        certain number of degrees below the horizon. By default this is 6
-        degrees but can be changed by setting the
-        :attr:`Astral.solar_depression` property.)
-
-        :param date: The date for which to calculate the dusk time.
-                     If no date is specified then the current date will be used.
-
-        :param local: True  = Time to be returned in location's time zone;
-                      False = Time to be returned in UTC.
-                      If not specified then the time will be returned in local time
-
-        :returns: The date and time at which dusk occurs.
-        :rtype: :class:`datetime.datetime`
-        """
-
-        if self.astral is None:
-            self.astral = Astral()
-
-        if date is None:
-            date = datetime.date.today()
-
-        dusk = self.astral.dusk_utc(date, self.latitude, self.longitude)
-
-        if local:
-            return dusk.astimezone(self.tz)
-        else:
-            return dusk
-
-    def daylight(self, date=None, local=True):
-        """Calculates the daylight time (the time between sunrise and sunset)
-
-        :param date: The date for which to calculate daylight.
-                     If no date is specified then the current date will be used.
-
-        :param local: True  = Time to be returned in location's time zone;
-                      False = Time to be returned in UTC.
-                      If not specified then the time will be returned in local time
-
-        :returns: A tuple containing the start and end times
-        :rtype: tuple(:class:`datetime.datetime`, :class:`datetime.datetime`)
-        """
-
-        if self.astral is None:
-            self.astral = Astral()
-
-        if date is None:
-            date = datetime.date.today()
-
-        start, end = self.astral.daylight_utc(date, self.latitude, self.longitude)
-
-        if local:
-            return start.astimezone(self.tz), end.astimezone(self.tz)
-        else:
-            return start, end
-
-    def night(self, date=None, local=True):
-        """Calculates the night time (the time between astronomical dusk and
-        astronomical dawn of the next day)
-
-        :param date: The date for which to calculate night.
-                     If no date is specified then the current date will be used.
-
-        :param local: True  = Time to be returned in location's time zone;
-                      False = Time to be returned in UTC.
-                      If not specified then the time will be returned in local time
-
-        :returns: A tuple containing the start and end times
-        :rtype: tuple(:class:`datetime.datetime`, :class:`datetime.datetime`)
-        """
-
-        if self.astral is None:
-            self.astral = Astral()
-
-        if date is None:
-            date = datetime.date.today()
-
-        start, end = self.astral.night_utc(date, self.latitude, self.longitude)
-
-        if local:
-            return start.astimezone(self.tz), end.astimezone(self.tz)
-        else:
-            return start, end
-
-    def time_at_elevation(self, elevation, direction=SUN_RISING, date=None, local=True):
-        """Calculate the time when the sun is at the specified elevation.
-        
-        Note:
-            This method uses positive elevations for those above the horizon.
-            
-            Elevations greater than 90 degrees are converted to a setting sun
-            i.e. an elevation of 110 will calculate a setting sun at 70 degrees.
-
-        :param elevation:  Elevation in degrees above the horizon to calculate for.
-        :type elevation:   float
-        :param direction:  Determines whether the time is for the sun rising or setting.
-                           Use ``astral.SUN_RISING`` or ``astral.SUN_SETTING``. Default is rising.
-        :type direction:   int
-        :param date: The date for which to calculate the elevation time.
-                     If no date is specified then the current date will be used.
-
-        :param local: True  = Time to be returned in location's time zone;
-                      False = Time to be returned in UTC.
-                      If not specified then the time will be returned in local time
-
-        :returns: The date and time at which dusk occurs.
-        :rtype: :class:`datetime.datetime`
-        """
-
-        if self.astral is None:
-            self.astral = Astral()
-
-        if date is None:
-            date = datetime.date.today()
-        
-        if elevation > 90.0:
-            elevation = 180.0 - elevation
-            direction = SUN_SETTING
-
-        time_ = self.astral.time_at_elevation_utc(elevation, direction, date, self.latitude, self.longitude)
-
-        if local:
-            return time_.astimezone(self.tz)
-        else:
-            return time_
-
-    def rahukaalam(self, date=None, local=True):
-        """Calculates the period of rahukaalam.
-
-        :param date: The date for which to calculate the rahukaalam period.
-                     A value of ``None`` uses the current date.
-
-        :param local: True  = Time to be returned in location's time zone;
-                      False = Time to be returned in UTC.
-
-        :return: Tuple containing the start and end times for Rahukaalam.
-        :rtype: tuple
-        """
-
-        if self.astral is None:
-            self.astral = Astral()
-
-        if date is None:
-            date = datetime.date.today()
-
-        rahukaalam = self.astral.rahukaalam_utc(date,
-                                                self.latitude, self.longitude)
-
-        if local:
-            rahukaalam = (rahukaalam[0].astimezone(self.tz),
-                          rahukaalam[1].astimezone(self.tz))
-
-        return rahukaalam
-    
-    def golden_hour(self, date=None, local=True, direction=SUN_RISING):
-        """Returns the start and end times of the Golden Hour when the sun is traversing
-        in the specified direction.
-        
-        :param direction:  Determines whether the time is for the sun rising or setting.
-                           Use ``astral.SUN_RISING`` or ``astral.SUN_SETTING``. Default is rising.
-        :type direction:   int
-        :param date: The date for which to calculate the times.
-                     If no date is specified then the current date will be used.
-
-        :param local: True  = Times to be returned in location's time zone;
-                      False = Times to be returned in UTC.
-                      If not specified then the time will be returned in local time
-
-        :returns: The date and time at which dusk occurs.
-        :rtype: :class:`datetime.datetime`
-        """
-
-        if self.astral is None:
-            self.astral = Astral()
-
-        if date is None:
-            date = datetime.date.today()
-
-        start, end = self.astral.golden_hour_utc(date,
-                                                 self.latitude, self.longitude,
-                                                 direction)        
-        
-        if local:
-            start = start.astimezone(self.tz)
-            end = end.astimezone(self.tz)
-        
-        return start, end
-    
-    def blue_hour(self, date=None, local=True, direction=SUN_RISING):
-        """Returns the start and end times of the Blue Hour when the sun is traversing
-        in the specified direction.
-        
-        :param direction:  Determines whether the time is for the sun rising or setting.
-                           Use ``astral.SUN_RISING`` or ``astral.SUN_SETTING``. Default is rising.
-        :type direction:   int
-        :param date: The date for which to calculate the times.
-                     If no date is specified then the current date will be used.
-
-        :param local: True  = Times to be returned in location's time zone;
-                      False = Times to be returned in UTC.
-                      If not specified then the time will be returned in local time
-
-        :returns: The date and time at which dusk occurs.
-        :rtype: :class:`datetime.datetime`
-        """
-
-        if self.astral is None:
-            self.astral = Astral()
-
-        if date is None:
-            date = datetime.date.today()
-            
-        start, end = self.astral.blue_hour_utc(date,
-                                               self.latitude, self.longitude,
-                                               direction)
-        
-        if local:
-            start = start.astimezone(self.tz)
-            end = end.astimezone(self.tz)
-        
-        return start, end
-
-    def solar_azimuth(self, dateandtime=None):
-        """Calculates the solar azimuth angle for a specific date/time.
-
-        :param dateandtime: The date and time for which to calculate the angle.
-        :type dateandtime: :class:`datetime.datetime`
-
-        :returns: The azimuth angle in degrees clockwise from North.
-        :rtype: float
-        """
-
-        if self.astral is None:
-            self.astral = Astral()
-
-        if dateandtime is None:
-            dateandtime = datetime.datetime.now(self.tz)
-        elif not dateandtime.tzinfo:
-            dateandtime = self.tz.localize(dateandtime)
-            
-        dateandtime = dateandtime.astimezone(pytz.UTC)
-
-        return self.astral.solar_azimuth(dateandtime,
-                                         self.latitude, self.longitude)
-
-    def solar_elevation(self, dateandtime=None):
-        """Calculates the solar elevation angle for a specific time.
-
-        :param dateandtime: The date and time for which to calculate the angle.
-        :type dateandtime: :class:`datetime.datetime`
-
-        :returns: The elevation angle in degrees above the horizon.
-        :rtype: float
-        """
-
-        if self.astral is None:
-            self.astral = Astral()
-
-        if dateandtime is None:
-            dateandtime = datetime.datetime.now(self.tz)
-        elif not dateandtime.tzinfo:
-            dateandtime = self.tz.localize(dateandtime)
-            
-        dateandtime = dateandtime.astimezone(pytz.UTC)
-
-        return self.astral.solar_elevation(dateandtime,
-                                           self.latitude, self.longitude)
-
-    def solar_zenith(self, dateandtime=None):
-        """Calculates the solar zenith angle for a specific time.
-
-        :param dateandtime: The date and time for which to calculate the angle.
-        :type dateandtime: :class:`datetime.datetime`
-
-        :returns: The zenith angle in degrees above the horizon.
-        :rtype: float
-        """
-
-        return self.solar_elevation(dateandtime)
-
-    def moon_phase(self, date=None):
-        """Calculates the moon phase for a specific date.
-
-        :param date: The date to calculate the phase for.
-                     If ommitted the current date is used.
-        :type date: :class:`datetime.date`
-
-        :returns:
-            A number designating the phase
-
-                | 0  = New moon
-                | 7  = First quarter
-                | 14 = Full moon
-                | 21 = Last quarter
-        :rtype: int
-        """
-
-        if self.astral is None:
-            self.astral = Astral()
-
-        if date is None:
-            date = datetime.date.today()
-
-        return self.astral.moon_phase(date)
-
-
-class LocationGroup(object):
-    def __init__(self, name):
-        self.name = name
-        self._locations = {}
-
-    def __getitem__(self, key):
-        """Returns a Location object for the specified `key`.
-
-            group = astral.europe
-            location = group['London']
-
-        You can supply an optional region name by adding a comma
-        followed by the region name. Where multiple locations have the
-        same name you may need to supply the region name otherwise
-        the first result will be returned which may not be the one
-        you're looking for.
-
-            location = group['Abu Dhabi,United Arab Emirates']
-
-        Handles location names with spaces and mixed case.
-        """
-
-        key = self._sanitize_key(key)
-
-        try:
-            lookup_name, lookup_region = key.split(',', 1)
-        except ValueError:
-            lookup_name = key
-            lookup_region = ''
-
-        lookup_name = lookup_name.strip('"\'')
-        lookup_region = lookup_region.strip('"\'')
-
-        for (location_name, location_list) in self._locations.items():
-            if location_name == lookup_name:
-                if lookup_region == '':
-                    return location_list[0]
-
-                for location in location_list:
-                    if self._sanitize_key(location.region) == lookup_region:
-                        return location
-
-        raise KeyError('Unrecognised location name - %s' % key)
-
-    def __setitem__(self, key, value):
-        key = self._sanitize_key(key)
-        if key not in self._locations:
-            self._locations[key] = [value]
-        else:
-            self._locations[key].append(value)
-
-    def __contains__(self, key):
-        key = self._sanitize_key(key)
-        for name in self._locations.keys():
-            if name == key:
-                return True
-
-        return False
-
-    def __iter__(self):
-        for location_list in self._locations.values():
-            for location in location_list:
-                yield location
-
-    def keys(self):
-        return self._locations.keys()
-
-    def values(self):
-        return self._locations.values()
-
-    def items(self):
-        return self._locations.items()
-
-    @property
-    def locations(self):
-        k = []
-        for location_list in self._locations.values():
-            for location in location_list:
-                k.append(location.name)
-
-        return k
-
-    def _sanitize_key(self, key):
-        return str(key).lower().replace(' ', '_')
-
-
-class AstralGeocoder(object):
-    """Looks up geographic information from the locations stored within the
-    module
-    """
-
-    def __init__(self):
-        self._groups = {}
-
-        locations = _LOCATION_INFO.split('\n')
-        for line in locations:
-            line = line.strip()
-            if line != '' and line[0] != '#':
-                if line[-1] == '\n':
-                    line = line[:-1]
-
-                info = line.split(',')
-
-                l = Location(info)
-
-                key = l._timezone_group.lower()
-                try:
-                    group = self.__getattr__(key)
-                except AttributeError:
-                    group = LocationGroup(l._timezone_group)
-                    self._groups[key] = group
-
-                group[info[0].lower()] = l
-
-    def __getattr__(self, key):
-        """Access to each timezone group. For example London is in timezone
-        group Europe.
-
-        Attribute lookup is case insensitive"""
-
-        key = str(key).lower()
-        for name, value in self._groups.items():
-            if name == key:
-                return value
-
-        raise AttributeError('Group \'%s\' not found' % key)
-
-    def __getitem__(self, key):
-        """Lookup a location within all timezone groups.
-
-        Item lookup is case insensitive."""
-
-        key = str(key).lower()
-        for group in self._groups.values():
-            try:
-                return group[key]
-            except KeyError:
-                pass
-
-        raise KeyError('Unrecognised location name - %s' % key)
-
-    def __iter__(self):
-        return self._groups.__iter__()
-
-    def __contains__(self, key):
-        key = str(key).lower()
-        for name, group in self._groups.items():
-            if name == key:
-                return True
-
-            if key in group:
-                return True
-
-        return False
-
-    @property
-    def locations(self):
-        k = []
-        for group in self._groups.values():
-            k.extend(group.locations)
-
-        return k
-
-    @property
-    def groups(self):
-        return self._groups
-
-
-class GoogleGeocoder(object):
-    """Use Google Maps API Web Service to lookup GPS co-ordinates, timezone and
-    elevation.
-
-    See the following for more info.
-    https://developers.google.com/maps/documentation/
-    """
-
-    def __init__(self, cache=False):
-        self.cache = cache
-        self.geocache = {}
-        self._location_query_base = 'http://maps.googleapis.com/maps/api/geocode/json?address=%s&sensor=false'
-        self._timezone_query_base = 'https://maps.googleapis.com/maps/api/timezone/json?location=%f,%f&timestamp=%d&sensor=false'
-        self._elevation_query_base = 'http://maps.googleapis.com/maps/api/elevation/json?locations=%f,%f&sensor=false'
-
-    def __getitem__(self, key):
-        if self.cache and key in self.geocache:
-            return self.geocache[key]
-
-        location = Location()
-        try:
-            self._get_geocoding(key, location)
-            self._get_timezone(location)
-            self._get_elevation(location)
-        except URLError:
-            raise AstralError(('GoogleGeocoder: Unable to contact '
-                               'Google maps API'))
-
-        url = 'http://maps.google.com/maps?q=loc:%f,%f'
-        location.url = url % (location.latitude, location.longitude)
-
-        if self.cache:
-            self.geocache[key] = location
-
-        return location
-
-    def _get_geocoding(self, key, location):
-        """Lookup the Google geocoding API information for `key`"""
-
-        url = self._location_query_base % quote_plus(key)
-        data = self._read_from_url(url)
-        response = json.loads(data)
-        if response['status'] == 'OK':
-            formatted_address = response['results'][0]['formatted_address']
-            pos = formatted_address.find(',')
-            if pos == -1:
-                location.name = formatted_address
-                location.region = ''
-            else:
-                location.name = formatted_address[:pos].strip()
-                location.region = formatted_address[pos + 1:].strip()
-
-            l = response['results'][0]['geometry']['location']
-            location.latitude = float(l['lat'])
-            location.longitude = float(l['lng'])
-        else:
-            raise AstralError('GoogleGeocoder: Unable to locate %s' % key)
-
-    def _get_timezone(self, location):
-        """Query the timezone information with the latitude and longitude of
-        the specified `location`.
-
-        This function assumes the timezone of the location has always been
-        the same as it is now by using time() in the query string.
-        """
-
-        url = self._timezone_query_base % (location.latitude,
-                                           location.longitude,
-                                           int(time()))
-        data = self._read_from_url(url)
-        response = json.loads(data)
-        if response['status'] == 'OK':
-            location.timezone = response['timeZoneId']
-        else:
-            location.timezone = 'UTC'
-
-    def _get_elevation(self, location):
-        """Query the elevation information with the latitude and longitude of
-        the specified `location`.
-        """
-
-        url = self._elevation_query_base % (location.latitude,
-                                            location.longitude)
-        data = self._read_from_url(url)
-        response = json.loads(data)
-        if response['status'] == 'OK':
-            location.elevation = int(float(response['results'][0]['elevation']))
-        else:
-            location.elevation = 0
-
-    def _read_from_url(self, url):
-        ds = urlopen(url)
-        content_types = ds.headers.get('Content-Type').split(';')
-
-        charset = 'UTF-8'
-        for ct in content_types:
-            if ct.strip().startswith('charset'):
-                charset = ct.split('=')[1]
-
-        data = ds.read().decode(charset)
-        ds.close()
-
-        return data
-
-
-class Astral(object):
-    def __init__(self, geocoder=AstralGeocoder):
-        """Initialise the geocoder and set the default depression."""
-
-        self.geocoder = geocoder()
-        self._depression = 6  # Set default depression in degrees
-
-    def __getitem__(self, key):
-        """Returns the Location instance specified by ``key``."""
-
-        location = self.geocoder[key]
-        location.astral = self
-        return location
-
-    @property
-    def solar_depression(self):
-        """The number of degrees the sun must be below the horizon for the
-        dawn/dusk calculation.
-
-        Can either be set as a number of degrees below the horizon or as
-        one of the following strings
-
-        ============= =======
-        String        Degrees
-        ============= =======
-        civil            6.0
-        nautical        12.0
-        astronomical    18.0
-        ============= =======
-        """
-
-        return self._depression
-
-    @solar_depression.setter
-    def solar_depression(self, depression):
-        if isinstance(depression, str):
-            try:
-                self._depression = {
-                    'civil': 6,
-                    'nautical': 12,
-                    'astronomical': 18}[depression]
-            except:
-                raise KeyError(("solar_depression must be either a number "
-                                "or one of 'civil', 'nautical' or "
-                                "'astronomical'"))
-        else:
-            self._depression = float(depression)
-
-    def sun_utc(self, date, latitude, longitude):
-        """Calculate all the info for the sun at once.
-        All times are returned in the UTC timezone.
-
-        :param date:       Date to calculate for.
-        :type date:        :class:`datetime.date`
-        :param latitude:   Latitude - Northern latitudes should be positive
-        :type latitude:    float
-        :param longitude:  Longitude - Eastern longitudes should be positive
-        :type longitude:   float
-
-        :returns: Dictionary with keys ``dawn``, ``sunrise``, ``noon``,
-            ``sunset`` and ``dusk`` whose values are the results of the
-            corresponding `_utc` methods.
-        :rtype: dict
-        """
-
-        dawn = self.dawn_utc(date, latitude, longitude)
-        sunrise = self.sunrise_utc(date, latitude, longitude)
-        noon = self.solar_noon_utc(date, longitude)
-        sunset = self.sunset_utc(date, latitude, longitude)
-        dusk = self.dusk_utc(date, latitude, longitude)
-
-        return {
-            'dawn': dawn,
-            'sunrise': sunrise,
-            'noon': noon,
-            'sunset': sunset,
-            'dusk': dusk
-        }
-
-    def dawn_utc(self, date, latitude, longitude, depression=0):
-        """Calculate dawn time in the UTC timezone.
-
-        :param date:       Date to calculate for.
-        :type date:        :class:`datetime.date`
-        :param latitude:   Latitude - Northern latitudes should be positive
-        :type latitude:    float
-        :param longitude:  Longitude - Eastern longitudes should be positive
-        :type longitude:   float
-        :param depression: Override the depression used
-        :type depression:  float
-
-        :return: The UTC date and time at which dawn occurs.
-        :rtype: :class:`datetime.datetime`
-        """
-
-        if depression == 0:
-            depression = self._depression
-        depression += 90
-
-        try:
-            return self._calc_time(depression, SUN_RISING, date, latitude, longitude)
-        except:
-            raise AstralError(('Sun remains below the horizon on this day, '
-                               'at this location.'))
-
-    def sunrise_utc(self, date, latitude, longitude):
-        """Calculate sunrise time in the UTC timezone.
-
-        :param date:       Date to calculate for.
-        :type date:        :class:`datetime.date`
-        :param latitude:   Latitude - Northern latitudes should be positive
-        :type latitude:    float
-        :param longitude:  Longitude - Eastern longitudes should be positive
-        :type longitude:   float
-
-        :return: The UTC date and time at which sunrise occurs.
-        :rtype: :class:`datetime.datetime`
-        """
-
-        try:
-            return self._calc_time(90 + 0.833, SUN_RISING, date, latitude, longitude)
-        except:
-            raise AstralError(('Sun remains below the horizon on this day, '
-                               'at this location.'))
-
-    def solar_noon_utc(self, date, longitude):
-        """Calculate solar noon time in the UTC timezone.
-
-        :param date:       Date to calculate for.
-        :type date:        :class:`datetime.date`
-        :param latitude:   Latitude - Northern latitudes should be positive
-        :type latitude:    float
-        :param longitude:  Longitude - Eastern longitudes should be positive
-        :type longitude:   float
-
-        :return: The UTC date and time at which noon occurs.
-        :rtype: :class:`datetime.datetime`
-        """
-
-        julianday = self._julianday(date)
-
-        newt = self._jday_to_jcentury(julianday + 0.5 + -longitude / 360.0)
-
-        eqtime = self._eq_of_time(newt)
-        timeUTC = 720.0 + (-longitude * 4.0) - eqtime
-
-        timeUTC = timeUTC / 60.0
-        hour = int(timeUTC)
-        minute = int((timeUTC - hour) * 60)
-        second = int((((timeUTC - hour) * 60) - minute) * 60)
-
-        if second > 59:
-            second -= 60
-            minute += 1
-        elif second < 0:
-            second += 60
-            minute -= 1
-
-        if minute > 59:
-            minute -= 60
-            hour += 1
-        elif minute < 0:
-            minute += 60
-            hour -= 1
-
-        if hour > 23:
-            hour -= 24
-            date += datetime.timedelta(days=1)
-        elif hour < 0:
-            hour += 24
-            date -= datetime.timedelta(days=1)
-
-        noon = datetime.datetime(date.year, date.month, date.day,
-                                 hour, minute, second)
-        noon = pytz.UTC.localize(noon)
-
-        return noon
-
-    def sunset_utc(self, date, latitude, longitude):
-        """Calculate sunset time in the UTC timezone.
-
-        :param date:       Date to calculate for.
-        :type date:        :class:`datetime.date`
-        :param latitude:   Latitude - Northern latitudes should be positive
-        :type latitude:    float
-        :param longitude:  Longitude - Eastern longitudes should be positive
-        :type longitude:   float
-
-        :return: The UTC date and time at which sunset occurs.
-        :rtype: :class:`datetime.datetime`
-        """
-
-        try:
-            return self._calc_time(90 + 0.833, SUN_SETTING, date, latitude, longitude)
-        except:
-            raise AstralError(('Sun remains below the horizon on this day, '
-                               'at this location.'))
-
-    def dusk_utc(self, date, latitude, longitude, depression=0):
-        """Calculate dusk time in the UTC timezone.
-
-        :param date:       Date to calculate for.
-        :type date:        :class:`datetime.date`
-        :param latitude:   Latitude - Northern latitudes should be positive
-        :type latitude:    float
-        :param longitude:  Longitude - Eastern longitudes should be positive
-        :type longitude:   float
-        :param depression: Override the depression used
-        :type depression:   float
-
-        :return: The UTC date and time at which dusk occurs.
-        :rtype: :class:`datetime.datetime`
-        """
-
-        if depression == 0:
-            depression = self._depression
-        depression += 90
-
-        try:
-            return self._calc_time(depression, SUN_SETTING, date, latitude, longitude)
-        except:
-            raise AstralError(('Sun remains below the horizon on this day, '
-                               'at this location.'))
-
-    def daylight_utc(self, date, latitude, longitude):
-        """Calculate daylight start and end times in the UTC timezone.
-
-        :param date:       Date to calculate for.
-        :type date:        :class:`datetime.date`
-        :param latitude:   Latitude - Northern latitudes should be positive
-        :type latitude:    float
-        :param longitude:  Longitude - Eastern longitudes should be positive
-        :type longitude:   float
-
-        :return: A tuple of the UTC date and time at which daylight starts and ends.
-        :rtype: (:class:`datetime.datetime`, :class:`datetime.datetime`)
-        """
-
-        start = self.sunrise_utc(date, latitude, longitude)
-        end = self.sunset_utc(date, latitude, longitude)
-
-        return start, end
-
-    def night_utc(self, date, latitude, longitude):
-        """Calculate night start and end times in the UTC timezone.
-
-        :param date:       Date to calculate for.
-        :type date:        :class:`datetime.date`
-        :param latitude:   Latitude - Northern latitudes should be positive
-        :type latitude:    float
-        :param longitude:  Longitude - Eastern longitudes should be positive
-        :type longitude:   float
-
-        :return: A tuple of the UTC date and time at which night starts and ends.
-        :rtype: (:class:`datetime.datetime`, :class:`datetime.datetime`)
-        """
-
-        start = self.dusk_utc(date, latitude, longitude, 18)
-        tomorrow = date + datetime.timedelta(days=1)
-        end = self.dawn_utc(tomorrow, latitude, longitude, 18)
-
-        return start, end
-
-    def time_at_elevation_utc(self, elevation, direction, date, latitude, longitude):
-        """Calculate the time in the UTC timezone when the sun is at
-        the specified elevation on the specified date.
-        
-        Note: This method uses positive elevations for those above the horizon.
-
-        :param elevation:  Elevation in degrees above the horizon to calculate for.
-        :type elevation:   float
-        :param direction:  Determines whether the calculated time is for the sun rising or setting.
-                           Use ``astral.SUN_RISING`` or ``astral.SUN_SETTING``. Default is rising.
-        :type direction:   int
-        :param date:       Date to calculate for.
-        :type date:        :class:`datetime.date`
-        :param latitude:   Latitude - Northern latitudes should be positive
-        :type latitude:    float
-        :param longitude:  Longitude - Eastern longitudes should be positive
-        :type longitude:   float
-
-        :return: The UTC date and time at which the sun is at the required
-                 elevation.
-        :rtype: :class:`datetime.datetime`
-        """
-        
-        if elevation > 90.0:
-            elevation = 180.0 - elevation
-            direction = SUN_SETTING
-
-        depression = 90 - elevation
-        try:
-            return self._calc_time(depression, direction, date, latitude, longitude)
-        except Exception:
-            raise AstralError(('The sun does not reach the elevation specified '
-                               'on this day and '
-                               'at this location.'))
-
-    def solar_azimuth(self, dateandtime, latitude, longitude):
-        """Calculate the azimuth angle of the sun.
-
-        :param dateandtime: The date and time for which to calculate
-                            the angle.
-        :type dateandtime:  :class:`datetime.datetime`
-        :param latitude:   Latitude - Northern latitudes should be positive
-        :type latitude:    float
-        :param longitude:  Longitude - Eastern longitudes should be positive
-        :type longitude:   float
-
-        :return: The azimuth angle in degrees clockwise from North.
-        :rtype: float
-
-        If `dateandtime` is a naive Python datetime then it is assumed to be
-        in the UTC timezone.
-        """
-
-        if latitude > 89.8:
-            latitude = 89.8
-
-        if latitude < -89.8:
-            latitude = -89.8
-
-        if dateandtime.tzinfo is None:
-            zone = 0
-            utc_datetime = dateandtime
-        else:
-            zone = -dateandtime.utcoffset().total_seconds() / 3600.0
-            utc_datetime = dateandtime.astimezone(pytz.utc)
-
-        timenow = utc_datetime.hour + (utc_datetime.minute / 60.0) + \
-            (utc_datetime.second / 3600.0)
-
-        JD = self._julianday(dateandtime)
-        t = self._jday_to_jcentury(JD + timenow / 24.0)
-        theta = self._sun_declination(t)
-        eqtime = self._eq_of_time(t)
-        solarDec = theta   # in degrees
-
-        solarTimeFix = eqtime - (4.0 * -longitude) + (60 * zone)
-        trueSolarTime = dateandtime.hour * 60.0 + dateandtime.minute + \
-            dateandtime.second / 60.0 + solarTimeFix
-        #    in minutes
-
-        while trueSolarTime > 1440:
-            trueSolarTime = trueSolarTime - 1440
-
-        hourangle = trueSolarTime / 4.0 - 180.0
-        #    Thanks to Louis Schwarzmayr for the next line:
-        if hourangle < -180:
-            hourangle = hourangle + 360.0
-
-        harad = radians(hourangle)
-
-        csz = sin(radians(latitude)) * sin(radians(solarDec)) + \
-            cos(radians(latitude)) * cos(radians(solarDec)) * cos(harad)
-
-        if csz > 1.0:
-            csz = 1.0
-        elif csz < -1.0:
-            csz = -1.0
-
-        zenith = degrees(acos(csz))
-
-        azDenom = (cos(radians(latitude)) * sin(radians(zenith)))
-
-        if (abs(azDenom) > 0.001):
-            azRad = ((sin(radians(latitude)) * cos(radians(zenith))) -
-                     sin(radians(solarDec))) / azDenom
-
-            if abs(azRad) > 1.0:
-                if azRad < 0:
-                    azRad = -1.0
-                else:
-                    azRad = 1.0
-
-            azimuth = 180.0 - degrees(acos(azRad))
-
-            if hourangle > 0.0:
-                azimuth = -azimuth
-        else:
-            if latitude > 0.0:
-                azimuth = 180.0
-            else:
-                azimuth = 0.0
-
-        if azimuth < 0.0:
-            azimuth = azimuth + 360.0
-
-        return azimuth
-
-    def solar_elevation(self, dateandtime, latitude, longitude):
-        """Calculate the elevation angle of the sun.
-
-        :param dateandtime: The date and time for which to calculate
-                            the angle.
-        :type dateandtime:  :class:`datetime.datetime`
-        :param latitude:   Latitude - Northern latitudes should be positive
-        :type latitude:    float
-        :param longitude:  Longitude - Eastern longitudes should be positive
-        :type longitude:   float
-
-        :return: The elevation angle in degrees above the horizon.
-        :rtype: float
-
-        If `dateandtime` is a naive Python datetime then it is assumed to be
-        in the UTC timezone.
-        """
-
-        if latitude > 89.8:
-            latitude = 89.8
-
-        if latitude < -89.8:
-            latitude = -89.8
-
-        if dateandtime.tzinfo is None:
-            zone = 0
-            utc_datetime = dateandtime
-        else:
-            zone = -dateandtime.utcoffset().total_seconds() / 3600.0
-            utc_datetime = dateandtime.astimezone(pytz.utc)
-
-        timenow = utc_datetime.hour + (utc_datetime.minute / 60.0) + \
-            (utc_datetime.second / 3600)
-
-        JD = self._julianday(dateandtime)
-        t = self._jday_to_jcentury(JD + timenow / 24.0)
-        theta = self._sun_declination(t)
-        eqtime = self._eq_of_time(t)
-        solarDec = theta   # in degrees
-
-        solarTimeFix = eqtime - (4.0 * -longitude) + (60 * zone)
-        trueSolarTime = dateandtime.hour * 60.0 + dateandtime.minute + \
-            dateandtime.second / 60.0 + solarTimeFix
-        #    in minutes
-
-        while trueSolarTime > 1440:
-            trueSolarTime = trueSolarTime - 1440
-
-        hourangle = trueSolarTime / 4.0 - 180.0
-        #    Thanks to Louis Schwarzmayr for the next line:
-        if hourangle < -180:
-            hourangle = hourangle + 360.0
-
-        harad = radians(hourangle)
-
-        csz = sin(radians(latitude)) * sin(radians(solarDec)) + \
-            cos(radians(latitude)) * cos(radians(solarDec)) * cos(harad)
-
-        if csz > 1.0:
-            csz = 1.0
-        elif csz < -1.0:
-            csz = -1.0
-
-        zenith = degrees(acos(csz))
-
-        azDenom = (cos(radians(latitude)) * sin(radians(zenith)))
-
-        if (abs(azDenom) > 0.001):
-            azRad = ((sin(radians(latitude)) * cos(radians(zenith))) -
-                     sin(radians(solarDec))) / azDenom
-
-            if abs(azRad) > 1.0:
-                if azRad < 0:
-                    azRad = -1.0
-                else:
-                    azRad = 1.0
-
-            azimuth = 180.0 - degrees(acos(azRad))
-
-            if hourangle > 0.0:
-                azimuth = -azimuth
-        else:
-            if latitude > 0.0:
-                azimuth = 180.0
-            else:
-                azimuth = 0.0
-
-        if azimuth < 0.0:
-            azimuth = azimuth + 360.0
-
-        exoatmElevation = 90.0 - zenith
-
-        if exoatmElevation > 85.0:
-            refractionCorrection = 0.0
-        else:
-            te = tan(radians(exoatmElevation))
-            if exoatmElevation > 5.0:
-                refractionCorrection = 58.1 / te - 0.07 / (te * te * te) + \
-                    0.000086 / (te * te * te * te * te)
-            elif exoatmElevation > -0.575:
-                step1 = (-12.79 + exoatmElevation * 0.711)
-                step2 = (103.4 + exoatmElevation * (step1))
-                step3 = (-518.2 + exoatmElevation * (step2))
-                refractionCorrection = 1735.0 + exoatmElevation * (step3)
-            else:
-                refractionCorrection = -20.774 / te
-
-            refractionCorrection = refractionCorrection / 3600.0
-
-        solarzen = zenith - refractionCorrection
-
-        solarelevation = 90.0 - solarzen
-
-        return solarelevation
-
-    def solar_zenith(self, dateandtime, latitude, longitude):
-        """Calculates the solar zenith angle.
-
-        :param dateandtime: The date and time for which to calculate
-                            the angle.
-        :type dateandtime: :class:`datetime.datetime`
-        :param latitude:   Latitude - Northern latitudes should be positive
-        :type latitude:    float
-        :param longitude:  Longitude - Eastern longitudes should be positive
-        :type longitude:   float
-
-        :return: The zenith angle in degrees above the horizon.
-        :rtype: float
-
-        If `dateandtime` is a naive Python datetime then it is assumed to be
-        in the UTC timezone.
-        """
-
-        return self.solar_elevation(dateandtime, latitude, longitude)
-    
-    def twilight_utc(self, date, latitude, longitude, direction):
-        """Returns the start and end times of the Blue Hour when the sun is traversing
-        in the specified direction.
-        
-        :param date: The date for which to calculate the times.
-        :type date: :class:`datetime.date`
-        :param latitude:   Latitude - Northern latitudes should be positive
-        :type latitude:    float
-        :param longitude:  Longitude - Eastern longitudes should be positive
-        :type longitude:   float
-        :param direction:  Determines whether the time is for the sun rising or setting.
-                           Use ``astral.SUN_RISING`` or ``astral.SUN_SETTING``. Default is rising.
-        :type direction:   int
-
-        :returns: The date and time at which dusk occurs.
-        :rtype: :class:`datetime.datetime`
-        """
-
-        if date is None:
-            date = datetime.date.today()
-        
-        start = self.time_at_elevation_utc(-6, direction, date, latitude, longitude)
-        if direction == SUN_RISING:
-            end = self.sunrise_utc(date, latitude, longitude)
-        else:
-            end = self.sunset_utc(date, latitude, longitude)
-        
-        if direction == SUN_RISING:
-            return start, end
-        else:
-            return end, start
-    
-    def golden_hour_utc(self, date, latitude, longitude, direction):
-        """Returns the start and end times of the Golden Hour when the sun is traversing
-        in the specified direction.
-        
-        This method uses the definition from PhotoPills i.e. the
-        golden hour is when the sun is between 4 degrees below the horizon
-        and 6 degrees above.
-        
-        :param date: The date for which to calculate the times.
-        :type date: :class:`datetime.date`
-        :param latitude:   Latitude - Northern latitudes should be positive
-        :type latitude:    float
-        :param longitude:  Longitude - Eastern longitudes should be positive
-        :type longitude:   float
-        :param direction:  Determines whether the time is for the sun rising or setting.
-                           Use ``astral.SUN_RISING`` or ``astral.SUN_SETTING``. Default is rising.
-        :type direction:   int
-
-        :returns: The date and time at which dusk occurs.
-        :rtype: :class:`datetime.datetime`
-        """
-
-        if date is None:
-            date = datetime.date.today()
-        
-        start = self.time_at_elevation_utc(-4, direction, date,
-                                           latitude, longitude)
-        end = self.time_at_elevation_utc(6, direction, date,
-                                         latitude, longitude)
-        
-        if direction == SUN_RISING:
-            return start, end
-        else:
-            return end, start
-
-    def blue_hour_utc(self, date, latitude, longitude, direction):
-        """Returns the start and end times of the Blue Hour when the sun is traversing
-        in the specified direction.
-        
-        This method uses the definition from PhotoPills i.e. the
-        blue hour is when the sun is between 6 and 4 degrees below the horizon.
-        
-        :param date: The date for which to calculate the times.
-        :type date: :class:`datetime.date`
-        :param latitude:   Latitude - Northern latitudes should be positive
-        :type latitude:    float
-        :param longitude:  Longitude - Eastern longitudes should be positive
-        :type longitude:   float
-        :param direction:  Determines whether the time is for the sun rising or setting.
-                           Use ``astral.SUN_RISING`` or ``astral.SUN_SETTING``. Default is rising.
-        :type direction:   int
-
-        :returns: The date and time at which dusk occurs.
-        :rtype: :class:`datetime.datetime`
-        """
-
-        if date is None:
-            date = datetime.date.today()
-        
-        start = self.time_at_elevation_utc(-6, direction, date,
-                                           latitude, longitude)
-        end = self.time_at_elevation_utc(-4, direction, date,
-                                         latitude, longitude)
-        
-        if direction == SUN_RISING:
-            return start, end
-        else:
-            return end, start
-
-    def moon_phase(self, date):
-        """Calculates the phase of the moon on the specified date.
-
-        :param date: The date to calculate the phase for.
-        :type date: :class:`datetime.date`
-
-        :return:
-            A number designating the phase
-
-                | 0  = New moon
-                | 7  = First quarter
-                | 14 = Full moon
-                | 21 = Last quarter
-        :rtype: int
-        """
-        
-        jd = self._julianday(date)
-        DT = pow((jd - 2382148), 2) / (41048480 * 86400)
-        T = (jd + DT - 2451545.0) / 36525
-        T2 = pow(T, 2)
-        T3 = pow(T, 3)
-        D = 297.85 + (445267.1115 * T) - (0.0016300 * T2) + (T3 / 545868)
-        D = radians(self._proper_angle(D))
-        M = 357.53 + (35999.0503 * T)
-        M = radians(self._proper_angle(M))
-        M1 = 134.96 + (477198.8676 * T) + (0.0089970 * T2) + (T3 / 69699)
-        M1 = radians(self._proper_angle(M1))
-        elong = degrees(D) + 6.29 * sin(M1)
-        elong -= 2.10 * sin(M)
-        elong += 1.27 * sin(2 * D - M1)
-        elong += 0.66 * sin(2 * D)
-        elong = self._proper_angle(elong)
-        elong = round(elong)
-        moon = ((elong + 6.43) / 360) * 28
-        moon = floor(moon)
-        if moon == 28:
-            moon = 0
-
-        return moon
-
-    def rahukaalam_utc(self, date, latitude, longitude):
-        """Calculate ruhakaalam times in the UTC timezone.
-
-        :param date:       Date to calculate for.
-        :type date:        :class:`datetime.date`
-        :param latitude:   Latitude - Northern latitudes should be positive
-        :type latitude:    float
-        :param longitude:  Longitude - Eastern longitudes should be positive
-        :type longitude:   float
-
-        :return: Tuple containing the start and end times for Rahukaalam.
-        :rtype: tuple
-        """
-
-        if date is None:
-            date = datetime.date.today()
-
-        try:
-            sunrise = self.sunrise_utc(date, latitude, longitude)
-            sunset = self.sunset_utc(date, latitude, longitude)
-        except:
-            raise AstralError(('Sun remains below the horizon on this day, '
-                               'at this location.'))
-
-        octant_duration = (sunset - sunrise) / 8
-
-        # Mo,Sa,Fr,We,Th,Tu,Su
-        octant_index = [1, 6, 4, 5, 3, 2, 7]
-
-        weekday = date.weekday()
-        octant = octant_index[weekday]
-
-        start = sunrise + (octant_duration * octant)
-        end = start + octant_duration
-
-        return start, end
-
-    def _proper_angle(self, value):
-        if value > 0.0:
-            value /= 360.0
-            return (value - floor(value)) * 360.0
-        else:
-            tmp = ceil(abs(value / 360.0))
-            return value + tmp * 360.0
-
-    def _julianday(self, date, timezone=None):
-        day = date.day
-        month = date.month
-        year = date.year
-
-        if timezone:
-            offset = timezone.localize(datetime.datetime(year, month, day)).utcoffset()
-            offset = offset.total_seconds() / 1440.0
-            day += offset + 0.5
-
-        if month <= 2:
-            year = year - 1
-            month = month + 12
-
-        A = floor(year / 100.0)
-        B = 2 - A + floor(A / 4.0)
-
-        jd = floor(365.25 * (year + 4716)) + floor(30.6001 * (month + 1)) + \
-            day - 1524.5
-        if jd > 2299160.4999999:
-            jd += B
-
-        return jd
-
-    def _jday_to_jcentury(self, julianday):
-        return (julianday - 2451545.0) / 36525.0
-
-    def _jcentury_to_jday(self, juliancentury):
-        return (juliancentury * 36525.0) + 2451545.0
-
-    def _mean_obliquity_of_ecliptic(self, juliancentury):
-        seconds = 21.448 - juliancentury * \
-            (46.815 + juliancentury * (0.00059 - juliancentury * (0.001813)))
-        return 23.0 + (26.0 + (seconds / 60.0)) / 60.0
-
-    def _obliquity_correction(self, juliancentury):
-        e0 = self._mean_obliquity_of_ecliptic(juliancentury)
-
-        omega = 125.04 - 1934.136 * juliancentury
-        return e0 + 0.00256 * cos(radians(omega))
-
-    def _geom_mean_long_sun(self, juliancentury):
-        l0 = 280.46646 + \
-            juliancentury * (36000.76983 + 0.0003032 * juliancentury)
-        return l0 % 360.0
-
-    def _eccentrilocation_earth_orbit(self, juliancentury):
-        return 0.016708634 - \
-            juliancentury * (0.000042037 + 0.0000001267 * juliancentury)
-
-    def _geom_mean_anomaly_sun(self, juliancentury):
-        return 357.52911 + \
-            juliancentury * (35999.05029 - 0.0001537 * juliancentury)
-
-    def _eq_of_time(self, juliancentury):
-        epsilon = self._obliquity_correction(juliancentury)
-        l0 = self._geom_mean_long_sun(juliancentury)
-        e = self._eccentrilocation_earth_orbit(juliancentury)
-        m = self._geom_mean_anomaly_sun(juliancentury)
-
-        y = tan(radians(epsilon) / 2.0)
-        y = y * y
-
-        sin2l0 = sin(2.0 * radians(l0))
-        sinm = sin(radians(m))
-        cos2l0 = cos(2.0 * radians(l0))
-        sin4l0 = sin(4.0 * radians(l0))
-        sin2m = sin(2.0 * radians(m))
-
-        Etime = y * sin2l0 - 2.0 * e * sinm + 4.0 * e * y * sinm * cos2l0 - \
-            0.5 * y * y * sin4l0 - 1.25 * e * e * sin2m
-
-        return degrees(Etime) * 4.0
-
-    def _sun_eq_of_center(self, juliancentury):
-        m = self._geom_mean_anomaly_sun(juliancentury)
-
-        mrad = radians(m)
-        sinm = sin(mrad)
-        sin2m = sin(mrad + mrad)
-        sin3m = sin(mrad + mrad + mrad)
-
-        c = sinm * (1.914602 - juliancentury * \
-            (0.004817 + 0.000014 * juliancentury)) + \
-            sin2m * (0.019993 - 0.000101 * juliancentury) + sin3m * 0.000289
-
-        return c
-
-    def _sun_true_long(self, juliancentury):
-        l0 = self._geom_mean_long_sun(juliancentury)
-        c = self._sun_eq_of_center(juliancentury)
-
-        return l0 + c
-
-    def _sun_apparent_long(self, juliancentury):
-        O = self._sun_true_long(juliancentury)
-
-        omega = 125.04 - 1934.136 * juliancentury
-        return O - 0.00569 - 0.00478 * sin(radians(omega))
-
-    def _sun_declination(self, juliancentury):
-        e = self._obliquity_correction(juliancentury)
-        lambd = self._sun_apparent_long(juliancentury)
-
-        sint = sin(radians(e)) * sin(radians(lambd))
-        return degrees(asin(sint))
-
-    def _sun_rad_vector(self, juliancentury):
-        v = self._sun_true_anomoly(juliancentury)
-        e = self._eccentrilocation_earth_orbit(juliancentury)
-
-        return (1.000001018 * (1 - e * e)) / (1 + e * cos(radians(v)))
-
-    def _sun_rt_ascension(self, juliancentury):
-        e = self._obliquity_correction(juliancentury)
-        lambd = self._sun_apparent_long(juliancentury)
-
-        tananum = (cos(radians(e)) * sin(radians(lambd)))
-        tanadenom = (cos(radians(lambd)))
-
-        return degrees(atan2(tananum, tanadenom))
-
-    def _sun_true_anomoly(self, juliancentury):
-        m = self._geom_mean_anomaly_sun(juliancentury)
-        c = self._sun_eq_of_center(juliancentury)
-
-        return m + c
-
-    def _hour_angle(self, latitude, declination, depression):
-        latitude_rad = radians(latitude)
-        declination_rad = radians(declination)
-        depression_rad = radians(depression)
-
-        n = cos(depression_rad)
-        d = cos(latitude_rad) * cos(declination_rad)
-        
-        t = tan(latitude_rad) * tan(declination_rad)
-        h = (n / d) - t
-        
-        HA = acos(h)
-        return HA
-
-    def _calc_time(self, depression, direction, date, latitude, longitude):
-        julianday = self._julianday(date)
-
-        if latitude > 89.8:
-            latitude = 89.8
-
-        if latitude < -89.8:
-            latitude = -89.8
-
-        t = self._jday_to_jcentury(julianday)
-        eqtime = self._eq_of_time(t)
-        solarDec = self._sun_declination(t)
-
-        hourangle = -self._hour_angle(latitude, solarDec, 90 + 0.833)
-
-        delta = -longitude - degrees(hourangle)
-        timeDiff = 4.0 * delta
-        timeUTC = 720.0 + timeDiff - eqtime
-
-        newt = self._jday_to_jcentury(self._jcentury_to_jday(t) +
-                                      timeUTC / 1440.0)
-        eqtime = self._eq_of_time(newt)
-        solarDec = self._sun_declination(newt)
-
-        hourangle = self._hour_angle(latitude, solarDec, depression)
-        if direction == SUN_SETTING:
-            hourangle = -hourangle
-
-        delta = -longitude - degrees(hourangle)
-        timeDiff = 4 * delta
-        timeUTC = 720 + timeDiff - eqtime
-
-        timeUTC = timeUTC / 60.0
-        hour = int(timeUTC)
-        minute = int((timeUTC - hour) * 60)
-        second = int((((timeUTC - hour) * 60) - minute) * 60)
-
-        if second > 59:
-            second -= 60
-            minute += 1
-        elif second < 0:
-            second += 60
-            minute -= 1
-
-        if minute > 59:
-            minute -= 60
-            hour += 1
-        elif minute < 0:
-            minute += 60
-            hour -= 1
-
-        if hour > 23:
-            hour -= 24
-            date += datetime.timedelta(days=1)
-        elif hour < 0:
-            hour += 24
-            date -= datetime.timedelta(days=1)
-
-        dt = datetime.datetime(date.year, date.month, date.day,
-                               hour, minute, second)
-        dt = pytz.UTC.localize(dt)
-
-        return dt
+# -*- coding: utf-8 -*-
+
+# Copyright 2009-2016, Simon Kennedy, sffjunkie+code@gmail.com
+
+"""The :mod:`astral` module provides the means to calculate dawn, sunrise,
+solar noon, sunset, dusk and rahukaalam times, plus solar azimuth and
+elevation, for specific locations or at a specific latitude/longitude. It can
+also calculate the moon phase for a specific date.
+
+The module provides 2 main classes :class:`Astral` and :class:`Location`.
+
+:class:`Astral`
+    Has 2 main responsibilities
+
+    * Calculates the events in the UTC timezone.
+    * Provides access to location data
+
+:class:`Location`
+    Holds information about a location and provides functions to calculate
+    the event times for the location in the correct time zone.
+
+For example ::
+
+    >>> from astral import *
+    >>> a = Astral()
+    >>> location = a['London']
+    >>> print('Information for %s' % location.name)
+    Information for London
+    >>> timezone = location.timezone
+    >>> print('Timezone: %s' % timezone)
+    Timezone: Europe/London
+    >>> print('Latitude: %.02f; Longitude: %.02f' % (location.latitude,
+    ... location.longitude))
+    Latitude: 51.60; Longitude: 0.05
+    >>> from datetime import date
+    >>> d = date(2009,4,22)
+    >>> sun = location.sun(local=True, date=d)
+    >>> print('Dawn:    %s' % str(sun['dawn']))
+    Dawn:    2009-04-22 05:12:56+01:00
+
+The module currently provides 2 methods of obtaining location information;
+:class:`AstralGeocoder` (the default, which uses information from within the
+module) and :class:`GoogleGeocoder` (which obtains information from Google's
+Map Service.)
+
+To use the :class:`GoogleGeocoder` pass the class as the `geocoder` parameter
+to :meth:`Astral.__init__` or by setting the `geocoder` property to an
+instance of :class:`GoogleGeocoder`::
+
+    >>> from astral import GoogleGeocoder
+    >>> a = Astral(GoogleGeocoder)
+
+or ::
+
+    >>> from astral import GoogleGeocoder
+    >>> a = Astral()
+    >>> a.geocoder = GoogleGeocoder()
+"""
+
+try:
+    import pytz
+except ImportError:
+    raise ImportError(('The astral module requires the '
+                      'pytz module to be available.'))
+
+import datetime
+from time import time
+from math import cos, sin, tan, acos, asin, atan2, floor, ceil
+from math import radians, degrees, pow
+
+try:
+    from urllib import quote_plus
+except ImportError:
+    from urllib.parse import quote_plus
+
+try:
+    from urllib2 import urlopen, URLError
+except ImportError:
+    from urllib.request import urlopen, URLError
+
+try:
+    import simplejson as json
+except ImportError:
+    import json
+
+__all__ = ['Astral', 'Location',
+           'AstralGeocoder', 'GoogleGeocoder',
+           'AstralError']
+
+__version__ = "1.0"
+__author__ = "Simon Kennedy <sffjunkie+code@gmail.com>"
+
+SUN_RISING = 1
+SUN_SETTING = -1
+
+# name,region,longitude,latitude,timezone,elevation
+_LOCATION_INFO = """Abu Dhabi,UAE,24°28'N,54°22'E,Asia/Dubai,5
+Abu Dhabi,United Arab Emirates,24°28'N,54°22'E,Asia/Dubai,5
+Abuja,Nigeria,09°05'N,07°32'E,Africa/Lagos,342
+Accra,Ghana,05°35'N,00°06'W,Africa/Accra,61
+Addis Ababa,Ethiopia,09°02'N,38°42'E,Africa/Addis_Ababa,2355
+Adelaide,Australia,34°56'S,138°36'E,Australia/Adelaide,50
+Al Jubail,Saudi Arabia,25°24'N,49°39'W,Asia/Riyadh,8
+Algiers,Algeria,36°42'N,03°08'E,Africa/Algiers,224
+Amman,Jordan,31°57'N,35°52'E,Asia/Amman,1100
+Amsterdam,Netherlands,52°23'N,04°54'E,Europe/Amsterdam,2
+Andorra la Vella,Andorra,42°31'N,01°32'E,Europe/Andorra,1023
+Ankara,Turkey,39°57'N,32°54'E,Europe/Istanbul,938
+Antananarivo,Madagascar,18°55'S,47°31'E,Indian/Antananarivo,1276
+Apia,Samoa,13°50'S,171°50'W,Pacific/Apia,2
+Ashgabat,Turkmenistan,38°00'N,57°50'E,Asia/Ashgabat,219
+Asmara,Eritrea,15°19'N,38°55'E,Africa/Asmara,2325
+Astana,Kazakhstan,51°10'N,71°30'E,Asia/Qyzylorda,347
+Asuncion,Paraguay,25°10'S,57°30'W,America/Asuncion,124
+Athens,Greece,37°58'N,23°46'E,Europe/Athens,338
+Avarua,Cook Islands,21°12'N,159°46'W,Etc/GMT-10,208
+Baghdad,Iraq,33°20'N,44°30'E,Asia/Baghdad,41
+Baku,Azerbaijan,40°29'N,49°56'E,Asia/Baku,30
+Bamako,Mali,12°34'N,07°55'W,Africa/Bamako,350
+Bandar Seri Begawan,Brunei Darussalam,04°52'N,115°00'E,Asia/Brunei,1
+Bangkok,Thailand,13°45'N,100°35'E,Asia/Bangkok,2
+Bangui,Central African Republic,04°23'N,18°35'E,Africa/Bangui,373
+Banjul,Gambia,13°28'N,16°40'W,Africa/Banjul,5
+Basse-Terre,Guadeloupe,16°00'N,61°44'W,America/Guadeloupe,1
+Basseterre,Saint Kitts and Nevis,17°17'N,62°43'W,America/St_Kitts,50
+Beijing,China,39°55'N,116°20'E,Asia/Harbin,59
+Beirut,Lebanon,33°53'N,35°31'E,Asia/Beirut,56
+Belfast,Northern Ireland,54°36'N,5°56'W,Europe/Belfast,9
+Belgrade,Yugoslavia,44°50'N,20°37'E,Europe/Belgrade,90
+Belmopan,Belize,17°18'N,88°30'W,America/Belize,63
+Berlin,Germany,52°30'N,13°25'E,Europe/Berlin,35
+Bern,Switzerland,46°57'N,07°28'E,Europe/Zurich,510
+Bishkek,Kyrgyzstan,42°54'N,74°46'E,Asia/Bishkek,772
+Bissau,Guinea-Bissau,11°45'N,15°45'W,Africa/Bissau,0
+Bloemfontein,South Africa,29°12'S,26°07'E,Africa/Johannesburg,1398
+Bogota,Colombia,04°34'N,74°00'W,America/Bogota,2620
+Brasilia,Brazil,15°47'S,47°55'W,Brazil/East,1087
+Bratislava,Slovakia,48°10'N,17°07'E,Europe/Bratislava,132
+Brazzaville,Congo,04°09'S,15°12'E,Africa/Brazzaville,156
+Bridgetown,Barbados,13°05'N,59°30'W,America/Barbados,1
+Brisbane,Australia,27°30'S,153°01'E,Australia/Brisbane,25
+Brussels,Belgium,50°51'N,04°21'E,Europe/Brussels,62
+Bucharest,Romania,44°27'N,26°10'E,Europe/Bucharest,71
+Bucuresti,Romania,44°27'N,26°10'E,Europe/Bucharest,71
+Budapest,Hungary,47°29'N,19°05'E,Europe/Budapest,120
+Buenos Aires,Argentina,34°62'S,58°44'W,America/Buenos_Aires,6
+Bujumbura,Burundi,03°16'S,29°18'E,Africa/Bujumbura,782
+Cairo,Egypt,30°01'N,31°14'E,Africa/Cairo,74
+Canberra,Australia,35°15'S,149°08'E,Australia/Canberra,575
+Cape Town,South Africa,33°55'S,18°22'E,Africa/Johannesburg,1700
+Caracas,Venezuela,10°30'N,66°55'W,America/Caracas,885
+Castries,Saint Lucia,14°02'N,60°58'W,America/St_Lucia,125
+Cayenne,French Guiana,05°05'N,52°18'W,America/Cayenne,9
+Charlotte Amalie,United States of Virgin Islands,18°21'N,64°56'W,America/Virgin,0
+Chisinau,Moldova,47°02'N,28°50'E,Europe/Chisinau,122
+Conakry,Guinea,09°29'N,13°49'W,Africa/Conakry,26
+Copenhagen,Denmark,55°41'N,12°34'E,Europe/Copenhagen,5
+Cotonou,Benin,06°23'N,02°42'E,Africa/Porto-Novo,5
+Dakar,Senegal,14°34'N,17°29'W,Africa/Dakar,24
+Damascus,Syrian Arab Republic,33°30'N,36°18'E,Asia/Damascus,609
+Dammam,Saudi Arabia,26°30'N,50°12'E,Asia/Riyadh,1
+Dhaka,Bangladesh,23°43'N,90°26'E,Asia/Dhaka,8
+Dili,East Timor,08°29'S,125°34'E,Asia/Dili,11
+Djibouti,Djibouti,11°08'N,42°20'E,Africa/Djibouti,19
+Dodoma,United Republic of Tanzania,06°08'S,35°45'E,Africa/Dar_es_Salaam,1119
+Doha,Qatar,25°15'N,51°35'E,Asia/Qatar,10
+Douglas,Isle Of Man,54°9'N,4°29'W,Europe/London,35
+Dublin,Ireland,53°21'N,06°15'W,Europe/Dublin,85
+Dushanbe,Tajikistan,38°33'N,68°48'E,Asia/Dushanbe,803
+El Aaiun,Morocco,27°9'N,13°12'W,UTC,64
+Fort-de-France,Martinique,14°36'N,61°02'W,America/Martinique,9
+Freetown,Sierra Leone,08°30'N,13°17'W,Africa/Freetown,26
+Funafuti,Tuvalu,08°31'S,179°13'E,Pacific/Funafuti,2
+Gaborone,Botswana,24°45'S,25°57'E,Africa/Gaborone,1005
+George Town,Cayman Islands,19°20'N,81°24'W,America/Cayman,3
+Georgetown,Guyana,06°50'N,58°12'W,America/Guyana,30
+Gibraltar,Gibraltar,36°9'N,5°21'W,Europe/Gibraltar,3
+Guatemala,Guatemala,14°40'N,90°22'W,America/Guatemala,1500
+Hanoi,Viet Nam,21°05'N,105°55'E,Asia/Saigon,6
+Harare,Zimbabwe,17°43'S,31°02'E,Africa/Harare,1503
+Havana,Cuba,23°08'N,82°22'W,America/Havana,59
+Helsinki,Finland,60°15'N,25°03'E,Europe/Helsinki,56
+Hobart,Tasmania,42°53'S,147°19'E,Australia/Hobart,4
+Hong Kong,China,22°16'N,114°09'E,Asia/Hong_Kong,8
+Honiara,Solomon Islands,09°27'S,159°57'E,Pacific/Guadalcanal,8
+Islamabad,Pakistan,33°40'N,73°10'E,Asia/Karachi,508
+Jakarta,Indonesia,06°09'S,106°49'E,Asia/Jakarta,6
+Jerusalem,Israel,31°47'N,35°12'E,Asia/Jerusalem,775
+Juba,South Sudan,4°51'N,31°36'E,Africa/Juba,550
+Jubail,Saudi Arabia,27°02'N,49°39'E,Asia/Riyadh,2
+Kabul,Afghanistan,34°28'N,69°11'E,Asia/Kabul,1791
+Kampala,Uganda,00°20'N,32°30'E,Africa/Kampala,1155
+Kathmandu,Nepal,27°45'N,85°20'E,Asia/Kathmandu,1337
+Khartoum,Sudan,15°31'N,32°35'E,Africa/Khartoum,380
+Kiev,Ukraine,50°30'N,30°28'E,Europe/Kiev,153
+Kigali,Rwanda,01°59'S,30°04'E,Africa/Kigali,1497
+Kingston,Jamaica,18°00'N,76°50'W,America/Jamaica,9
+Kingston,Norfolk Island,45°20'S,168°43'E,Pacific/Norfolk,113
+Kingstown,Saint Vincent and the Grenadines,13°10'N,61°10'W,America/St_Vincent,1
+Kinshasa,Democratic Republic of the Congo,04°20'S,15°15'E,Africa/Kinshasa,312
+Koror,Palau,07°20'N,134°28'E,Pacific/Palau,33
+Kuala Lumpur,Malaysia,03°09'N,101°41'E,Asia/Kuala_Lumpur,22
+Kuwait,Kuwait,29°30'N,48°00'E,Asia/Kuwait,55
+La Paz,Bolivia,16°20'S,68°10'W,America/La_Paz,4014
+Libreville,Gabon,00°25'N,09°26'E,Africa/Libreville,15
+Lilongwe,Malawi,14°00'S,33°48'E,Africa/Blantyre,1229
+Lima,Peru,12°00'S,77°00'W,America/Lima,13
+Lisbon,Portugal,38°42'N,09°10'W,Europe/Lisbon,123
+Ljubljana,Slovenia,46°04'N,14°33'E,Europe/Ljubljana,385
+Lome,Togo,06°09'N,01°20'E,Africa/Lome,25
+London,England,51°30'N,00°07'W,Europe/London,24
+Luanda,Angola,08°50'S,13°15'E,Africa/Luanda,6
+Lusaka,Zambia,15°28'S,28°16'E,Africa/Lusaka,1154
+Luxembourg,Luxembourg,49°37'N,06°09'E,Europe/Luxembourg,232
+Macau,Macao,22°12'N,113°33'E,Asia/Macau,6
+Madinah,Saudi Arabia,24°28'N,39°36'E,Asia/Riyadh,631
+Madrid,Spain,40°25'N,03°45'W,Europe/Madrid,582
+Majuro,Marshall Islands,7°4'N,171°16'E,Pacific/Majuro,65
+Makkah,Saudi Arabia,21°26'N,39°49'E,Asia/Riyadh,240
+Malabo,Equatorial Guinea,03°45'N,08°50'E,Africa/Malabo,56
+Male,Maldives,04°00'N,73°28'E,Indian/Maldives,2
+Mamoudzou,Mayotte,12°48'S,45°14'E,Indian/Mayotte,420
+Managua,Nicaragua,12°06'N,86°20'W,America/Managua,50
+Manama,Bahrain,26°10'N,50°30'E,Asia/Bahrain,2
+Manila,Philippines,14°40'N,121°03'E,Asia/Manila,21
+Maputo,Mozambique,25°58'S,32°32'E,Africa/Maputo,44
+Maseru,Lesotho,29°18'S,27°30'E,Africa/Maseru,1628
+Masqat,Oman,23°37'N,58°36'E,Asia/Muscat,8
+Mbabane,Swaziland,26°18'S,31°06'E,Africa/Mbabane,1243
+Mecca,Saudi Arabia,21°26'N,39°49'E,Asia/Riyadh,240
+Medina,Saudi Arabia,24°28'N,39°36'E,Asia/Riyadh,631
+Mexico,Mexico,19°20'N,99°10'W,America/Mexico_City,2254
+Minsk,Belarus,53°52'N,27°30'E,Europe/Minsk,231
+Mogadishu,Somalia,02°02'N,45°25'E,Africa/Mogadishu,9
+Monaco,Priciplality Of Monaco,43°43'N,7°25'E,Europe/Monaco,206
+Monrovia,Liberia,06°18'N,10°47'W,Africa/Monrovia,9
+Montevideo,Uruguay,34°50'S,56°11'W,America/Montevideo,32
+Moroni,Comoros,11°40'S,43°16'E,Indian/Comoro,29
+Moscow,Russian Federation,55°45'N,37°35'E,Europe/Moscow,247
+Moskva,Russian Federation,55°45'N,37°35'E,Europe/Moscow,247
+Mumbai,India,18°58'N,72°49'E,Asia/Kolkata,14
+Muscat,Oman,23°37'N,58°32'E,Asia/Muscat,8
+N'Djamena,Chad,12°10'N,14°59'E,Africa/Ndjamena,295
+Nairobi,Kenya,01°17'S,36°48'E,Africa/Nairobi,1624
+Nassau,Bahamas,25°05'N,77°20'W,America/Nassau,7
+Naypyidaw,Myanmar,19°45'N,96°6'E,Asia/Rangoon,104
+New Delhi,India,28°37'N,77°13'E,Asia/Kolkata,233
+Ngerulmud,Palau,7°30'N,134°37'E,Pacific/Palau,3
+Niamey,Niger,13°27'N,02°06'E,Africa/Niamey,223
+Nicosia,Cyprus,35°10'N,33°25'E,Asia/Nicosia,162
+Nouakchott,Mauritania,20°10'S,57°30'E,Africa/Nouakchott,3
+Noumea,New Caledonia,22°17'S,166°30'E,Pacific/Noumea,69
+Nuku'alofa,Tonga,21°10'S,174°00'W,Pacific/Tongatapu,6
+Nuuk,Greenland,64°10'N,51°35'W,America/Godthab,70
+Oranjestad,Aruba,12°32'N,70°02'W,America/Aruba,33
+Oslo,Norway,59°55'N,10°45'E,Europe/Oslo,170
+Ottawa,Canada,45°27'N,75°42'W,US/Eastern,79
+Ouagadougou,Burkina Faso,12°15'N,01°30'W,Africa/Ouagadougou,316
+P'yongyang,Democratic People's Republic of Korea,39°09'N,125°30'E,Asia/Pyongyang,21
+Pago Pago,American Samoa,14°16'S,170°43'W,Pacific/Pago_Pago,0
+Palikir,Micronesia,06°55'N,158°09'E,Pacific/Ponape,71
+Panama,Panama,09°00'N,79°25'W,America/Panama,2
+Papeete,French Polynesia,17°32'S,149°34'W,Pacific/Tahiti,7
+Paramaribo,Suriname,05°50'N,55°10'W,America/Paramaribo,7
+Paris,France,48°50'N,02°20'E,Europe/Paris,109
+Perth,Australia,31°56'S,115°50'E,Australia/Perth,20
+Phnom Penh,Cambodia,11°33'N,104°55'E,Asia/Phnom_Penh,10
+Podgorica,Montenegro,42°28'N,19°16'E,Europe/Podgorica,53
+Port Louis,Mauritius,20°9'S,57°30'E,Indian/Mauritius,5
+Port Moresby,Papua New Guinea,09°24'S,147°08'E,Pacific/Port_Moresby,44
+Port-Vila,Vanuatu,17°45'S,168°18'E,Pacific/Efate,1
+Port-au-Prince,Haiti,18°40'N,72°20'W,America/Port-au-Prince,34
+Port of Spain,Trinidad and Tobago,10°40'N,61°31'W,America/Port_of_Spain,66
+Porto-Novo,Benin,06°23'N,02°42'E,Africa/Porto-Novo,38
+Prague,Czech Republic,50°05'N,14°22'E,Europe/Prague,365
+Praia,Cape Verde,15°02'N,23°34'W,Atlantic/Cape_Verde,35
+Pretoria,South Africa,25°44'S,28°12'E,Africa/Johannesburg,1322
+Pristina,Albania,42°40'N,21°10'E,Europe/Tirane,576
+Quito,Ecuador,00°15'S,78°35'W,America/Guayaquil,2812
+Rabat,Morocco,34°1'N,6°50'W,Africa/Casablanca,75
+Reykjavik,Iceland,64°10'N,21°57'W,Atlantic/Reykjavik,61
+Riga,Latvia,56°53'N,24°08'E,Europe/Riga,7
+Riyadh,Saudi Arabia,24°41'N,46°42'E,Asia/Riyadh,612
+Road Town,British Virgin Islands,18°27'N,64°37'W,America/Virgin,1
+Rome,Italy,41°54'N,12°29'E,Europe/Rome,95
+Roseau,Dominica,15°20'N,61°24'W,America/Dominica,72
+Saint Helier,Jersey,49°11'N,2°6'W,Etc/GMT,54
+Saint Pierre,Saint Pierre and Miquelon,46°46'N,56°12'W,America/Miquelon,5
+Saipan,Northern Mariana Islands,15°12'N,145°45'E,Pacific/Saipan,200
+Sana,Yemen,15°20'N,44°12'W,Asia/Aden,2199
+Sana'a,Yemen,15°20'N,44°12'W,Asia/Aden,2199
+San Jose,Costa Rica,09°55'N,84°02'W,America/Costa_Rica,931
+San Juan,Puerto Rico,18°28'N,66°07'W,America/Puerto_Rico,21
+San Marino,San Marino,43°55'N,12°30'E,Europe/San_Marino,749
+San Salvador,El Salvador,13°40'N,89°10'W,America/El_Salvador,621
+Santiago,Chile,33°24'S,70°40'W,America/Santiago,476
+Santo Domingo,Dominica Republic,18°30'N,69°59'W,America/Santo_Domingo,14
+Sao Tome,Sao Tome and Principe,00°10'N,06°39'E,Africa/Sao_Tome,13
+Sarajevo,Bosnia and Herzegovina,43°52'N,18°26'E,Europe/Sarajevo,511
+Seoul,Republic of Korea,37°31'N,126°58'E,Asia/Seoul,49
+Singapore,Republic of Singapore,1°18'N,103°48'E,Asia/Singapore,16
+Skopje,The Former Yugoslav Republic of Macedonia,42°01'N,21°26'E,Europe/Skopje,238
+Sofia,Bulgaria,42°45'N,23°20'E,Europe/Sofia,531
+Sri Jayawardenapura Kotte,Sri Lanka,6°54'N,79°53'E,Asia/Colombo,7
+St. George's,Grenada,32°22'N,64°40'W,America/Grenada,7
+St. John's,Antigua and Barbuda,17°7'N,61°51'W,America/Antigua,1
+St. Peter Port,Guernsey,49°26'N,02°33'W,Europe/Guernsey,1
+Stanley,Falkland Islands,51°40'S,59°51'W,Atlantic/Stanley,23
+Stockholm,Sweden,59°20'N,18°05'E,Europe/Stockholm,52
+Sucre,Bolivia,16°20'S,68°10'W,America/La_Paz,2903
+Suva,Fiji,18°06'S,178°30'E,Pacific/Fiji,0
+Sydney,Australia,33°53'S,151°13'E,Australia/Sydney,3
+Taipei,Republic of China (Taiwan),25°02'N,121°38'E,Asia/Taipei,9
+T'bilisi,Georgia,41°43'N,44°50'E,Asia/Tbilisi,467
+Tbilisi,Georgia,41°43'N,44°50'E,Asia/Tbilisi,467
+Tallinn,Estonia,59°22'N,24°48'E,Europe/Tallinn,39
+Tarawa,Kiribati,01°30'N,173°00'E,Pacific/Tarawa,2
+Tashkent,Uzbekistan,41°20'N,69°10'E,Asia/Tashkent,489
+Tegucigalpa,Honduras,14°05'N,87°14'W,America/Tegucigalpa,994
+Tehran,Iran,35°44'N,51°30'E,Asia/Tehran,1191
+Thimphu,Bhutan,27°31'N,89°45'E,Asia/Thimphu,2300
+Tirana,Albania,41°18'N,19°49'E,Europe/Tirane,90
+Tirane,Albania,41°18'N,19°49'E,Europe/Tirane,90
+Torshavn,Faroe Islands,62°05'N,06°56'W,Atlantic/Faroe,39
+Tokyo,Japan,35°41'N,139°41'E,Asia/Tokyo,8
+Tripoli,Libyan Arab Jamahiriya,32°49'N,13°07'E,Africa/Tripoli,81
+Tunis,Tunisia,36°50'N,10°11'E,Africa/Tunis,4
+Ulan Bator,Mongolia,47°55'N,106°55'E,Asia/Ulaanbaatar,1330
+Ulaanbaatar,Mongolia,47°55'N,106°55'E,Asia/Ulaanbaatar,1330
+Vaduz,Liechtenstein,47°08'N,09°31'E,Europe/Vaduz,463
+Valletta,Malta,35°54'N,14°31'E,Europe/Malta,48
+Vienna,Austria,48°12'N,16°22'E,Europe/Vienna,171
+Vientiane,Lao People's Democratic Republic,17°58'N,102°36'E,Asia/Vientiane,171
+Vilnius,Lithuania,54°38'N,25°19'E,Europe/Vilnius,156
+W. Indies,Antigua and Barbuda,17°20'N,61°48'W,America/Antigua,0
+Warsaw,Poland,52°13'N,21°00'E,Europe/Warsaw,107
+Washington DC,USA,39°91'N,77°02'W,US/Eastern,23
+Wellington,New Zealand,41°19'S,174°46'E,Pacific/Auckland,7
+Willemstad,Netherlands Antilles,12°05'N,69°00'W,America/Curacao,1
+Windhoek,Namibia,22°35'S,17°04'E,Africa/Windhoek,1725
+Yamoussoukro,Cote d'Ivoire,06°49'N,05°17'W,Africa/Abidjan,213
+Yangon,Myanmar,16°45'N,96°20'E,Asia/Rangoon,33
+Yaounde,Cameroon,03°50'N,11°35'E,Africa/Douala,760
+Yaren,Nauru,0°32'S,166°55'E,Pacific/Nauru,0
+Yerevan,Armenia,40°10'N,44°31'E,Asia/Yerevan,890
+Zagreb,Croatia,45°50'N,15°58'E,Europe/Zagreb,123
+
+# UK Cities
+Aberdeen,Scotland,57°08'N,02°06'W,Europe/London,65
+Birmingham,England,52°30'N,01°50'W,Europe/London,99
+Bolton,England,53°35'N,02°15'W,Europe/London,105
+Bradford,England,53°47'N,01°45'W,Europe/London,127
+Bristol,England,51°28'N,02°35'W,Europe/London,11
+Cardiff,Wales,51°29'N,03°13'W,Europe/London,9
+Crawley,England,51°8'N,00°10'W,Europe/London,77
+Edinburgh,Scotland,55°57'N,03°13'W,Europe/London,61
+Glasgow,Scotland,55°50'N,04°15'W,Europe/London,8
+Greenwich,England,51°28'N,00°00'W,Europe/London,24
+Leeds,England,53°48'N,01°35'W,Europe/London,47
+Leicester,England,52°38'N,01°08'W,Europe/London,138
+Liverpool,England,53°25'N,03°00'W,Europe/London,25
+Manchester,England,53°30'N,02°15'W,Europe/London,78
+Newcastle Upon Time,England,54°59'N,01°36'W,Europe/London,47
+Newcastle,England,54°59'N,01°36'W,Europe/London,47
+Norwich,England,52°38'N,01°18'E,Europe/London,18
+Oxford,England,51°45'N,01°15'W,Europe/London,72
+Plymouth,England,50°25'N,04°15'W,Europe/London,50
+Portsmouth,England,50°48'N,01°05'W,Europe/London,9
+Reading,England,51°27'N,0°58'W,Europe/London,84
+Sheffield,England,53°23'N,01°28'W,Europe/London,105
+Southampton,England,50°55'N,01°25'W,Europe/London,9
+Swansea,England,51°37'N,03°57'W,Europe/London,91
+Swindon,England,51°34'N,01°47'W,Europe/London,112
+Wolverhampton,England,52°35'N,2°08'W,Europe/London,89
+Barrow-In-Furness,England,54°06'N,3°13'W,Europe/London,20
+
+# US State Capitals
+Montgomery,USA,32°21'N,86°16'W,US/Central,42
+Juneau,USA,58°23'N,134°11'W,US/Alaska,29
+Phoenix,USA,33°26'N,112°04'W,US/Mountain,331
+Little Rock,USA,34°44'N,92°19'W,US/Central,95
+Sacramento,USA,38°33'N,121°28'W,US/Pacific,15
+Denver,USA,39°44'N,104°59'W,US/Mountain,1600
+Hartford,USA,41°45'N,72°41'W,US/Eastern,9
+Dover,USA,39°09'N,75°31'W,US/Eastern,8
+Tallahassee,USA,30°27'N,84°16'W,US/Eastern,59
+Atlanta,USA,33°45'N,84°23'W,US/Eastern,267
+Honolulu,USA,21°18'N,157°49'W,US/Hawaii,229
+Boise,USA,43°36'N,116°12'W,US/Mountain,808
+Springfield,USA,39°47'N,89°39'W,US/Central,190
+Indianapolis,USA,39°46'N,86°9'W,US/Eastern,238
+Des Moines,USA,41°35'N,93°37'W,US/Central,276
+Topeka,USA,39°03'N,95°41'W,US/Central,289
+Frankfort,USA,38°11'N,84°51'W,US/Eastern,243
+Baton Rouge,USA,30°27'N,91°8'W,US/Central,15
+Augusta,USA,44°18'N,69°46'W,US/Eastern,41
+Annapolis,USA,38°58'N,76°30'W,US/Eastern,0
+Boston,USA,42°21'N,71°03'W,US/Eastern,6
+Lansing,USA,42°44'N,84°32'W,US/Eastern,271
+Saint Paul,USA,44°56'N,93°05'W,US/Central,256
+Jackson,USA,32°17'N,90°11'W,US/Central,90
+Jefferson City,USA,38°34'N,92°10'W,US/Central,167
+Helena,USA,46°35'N,112°1'W,US/Mountain,1150
+Lincoln,USA,40°48'N,96°40'W,US/Central,384
+Carson City,USA,39°9'N,119°45'W,US/Pacific,1432
+Concord,USA,43°12'N,71°32'W,US/Eastern,117
+Trenton,USA,40°13'N,74°45'W,US/Eastern,28
+Santa Fe,USA,35°40'N,105°57'W,US/Mountain,2151
+Albany,USA,42°39'N,73°46'W,US/Eastern,17
+Raleigh,USA,35°49'N,78°38'W,US/Eastern,90
+Bismarck,USA,46°48'N,100°46'W,US/Central,541
+Columbus,USA,39°59'N,82°59'W,US/Eastern,271
+Oklahoma City,USA,35°28'N,97°32'W,US/Central,384
+Salem,USA,44°55'N,123°1'W,US/Pacific,70
+Harrisburg,USA,40°16'N,76°52'W,US/Eastern,112
+Providence,USA,41°49'N,71°25'W,US/Eastern,2
+Columbia,USA,34°00'N,81°02'W,US/Eastern,96
+Pierre,USA,44°22'N,100°20'W,US/Central,543
+Nashville,USA,36°10'N,86°47'W,US/Central,149
+Austin,USA,30°16'N,97°45'W,US/Central,167
+Salt Lake City,USA,40°45'N,111°53'W,US/Mountain,1294
+Montpelier,USA,44°15'N,72°34'W,US/Eastern,325
+Richmond,USA,37°32'N,77°25'W,US/Eastern,68
+Olympia,USA,47°2'N,122°53'W,US/Pacific,35
+Charleston,USA,38°20'N,81°38'W,US/Eastern,11
+Madison,USA,43°4'N,89°24'W,US/Central,281
+Cheyenne,USA,41°8'N,104°48'W,US/Mountain,1860
+
+# Major US Cities
+Birmingham,USA,33°39'N,86°48'W,US/Central,197
+Anchorage,USA,61°13'N,149°53'W,US/Alaska,30
+Los Angeles,USA,34°03'N,118°15'W,US/Pacific,50
+San Francisco,USA,37°46'N,122°25'W,US/Pacific,47
+Bridgeport,USA,41°11'N,73°11'W,US/Eastern,13
+Wilmington,USA,39°44'N,75°32'W,US/Eastern,15
+Jacksonville,USA,30°19'N,81°39'W,US/Eastern,13
+Miami,USA,26°8'N,80°12'W,US/Eastern,10
+Chicago,USA,41°50'N,87°41'W,US/Central,189
+Wichita,USA,37°41'N,97°20'W,US/Central,399
+Louisville,USA,38°15'N,85°45'W,US/Eastern,142
+New Orleans,USA,29°57'N,90°4'W,US/Central,10
+Portland,USA,43°39'N,70°16'W,US/Eastern,6
+Baltimore,USA,39°17'N,76°37'W,US/Eastern,31
+Detroit,USA,42°19'N,83°2'W,US/Eastern,189
+Minneapolis,USA,44°58'N,93°15'W,US/Central,260
+Kansas City,USA,39°06'N,94°35'W,US/Central,256
+Billings,USA,45°47'N,108°32'W,US/Mountain,946
+Omaha,USA,41°15'N,96°0'W,US/Central,299
+Las Vegas,USA,36°10'N,115°08'W,US/Pacific,720
+Manchester,USA,42°59'N,71°27'W,US/Eastern,56
+Newark,USA,40°44'N,74°11'W,US/Eastern,4
+Albuquerque,USA,35°06'N,106°36'W,US/Mountain,1523
+New York,USA,40°43'N,74°0'W,US/Eastern,17
+Charlotte,USA,35°13'N,80°50'W,US/Eastern,217
+Fargo,USA,46°52'N,96°47'W,US/Central,271
+Cleveland,USA,41°28'N,81°40'W,US/Eastern,210
+Philadelphia,USA,39°57'N,75°10'W,US/Eastern,62
+Sioux Falls,USA,43°32'N,96°43'W,US/Central,443
+Memphis,USA,35°07'N,89°58'W,US/Central,84
+Houston,USA,29°45'N,95°22'W,US/Central,8
+Dallas,USA,32°47'N,96°48'W,US/Central,137
+Burlington,USA,44°28'N,73°9'W,US/Eastern,35
+Virginia Beach,USA,36°50'N,76°05'W,US/Eastern,9
+Seattle,USA,47°36'N,122°19'W,US/Pacific,63
+Milwaukee,USA,43°03'N,87°57'W,US/Central,188
+San Diego,USA,32°42'N,117°09'W,US/Pacific,16
+Orlando,USA,28°32'N,81°22'W,US/Eastern,35
+Buffalo,USA,42°54'N,78°50'W,US/Eastern,188
+Toledo,USA,41°39'N,83°34'W,US/Eastern,180
+
+# Canadian cities
+Vancouver,Canada,49°15'N,123°6'W,America/Vancouver,55
+Calgary,Canada,51°2'N,114°3'W,America/Edmonton,1040
+Edmonton,Canada,53°32'N,113°29'W,America/Edmonton,664
+Saskatoon,Canada,52°8'N,106°40'W,America/Regina,480
+Regina,Canada,50°27'N,104°36'W,America/Regina,577
+Winnipeg,Canada,49°53'N,97°8'W,America/Winnipeg,229
+Toronto,Canada,43°39'N,79°22'W,America/Toronto,77
+Montreal,Canada,45°30'N,73°33'W,America/Montreal,23
+Quebec,Canada,46°48'N,71°14'W,America/Toronto,87
+Fredericton,Canada,45°57'N,66°38'W,America/Halifax,8
+Halifax,Canada,44°38'N,63°34'W,America/Halifax,36
+Charlottetown,Canada,46°14'N,63°7'W,America/Halifax,2
+St. John's,Canada,47°33'N,52°42'W,America/Halifax,116
+Whitehorse,Canada,60°43'N,135°3'W,America/Whitehorse,696
+Yellowknife,Canada,62°27'N,114°22'W,America/Yellowknife,191
+Iqaluit,Canada,63°44'N,68°31'W,America/Iqaluit,3
+"""
+
+class AstralError(Exception):
+    pass
+
+class Location(object):
+    """Provides access to information for single location."""
+
+    def __init__(self, info=None):
+        """Initializes the object with a tuple of information.
+
+        :param info: A tuple of information to fill in the location info.
+
+            The tuple should contain items in the following order
+
+            ================ =============
+            Field            Default
+            ================ =============
+            name             Greenwich
+            region           England
+            latitude         51.168
+            longitude        0
+            time zone name   Europe/London
+            elevation        24
+            ================ =============
+
+            See :attr:`timezone` property for a method of obtaining time zone
+            names
+        """
+
+        self.astral = None
+        if info is None:
+            self.name = 'Greenwich'
+            self.region = 'England'
+            self._latitude = 51.168
+            self._longitude = 0.0
+            self._timezone_group = 'Europe'
+            self._timezone_location = 'London'
+            self._elevation = 24
+        else:
+            self.name = ''
+            self.region = ''
+            self._latitude = 0.0
+            self._longitude = 0.0
+            self._timezone_group = ''
+            self._timezone_location = ''
+            self._elevation = 0
+
+            try:
+                self.name = info[0]
+                self.region = info[1]
+                self.latitude = info[2]
+                self.longitude = info[3]
+                self.timezone = info[4]
+                self.elevation = info[5]
+            except IndexError:
+                pass
+
+        self.url = ''
+
+    def __repr__(self):
+        repr_format = '%s/%s, tz=%s, lat=%0.02f, lon=%0.02f'
+        return repr_format % (self.name, self.region,
+                              self.timezone,
+                              self.latitude, self.longitude)
+
+    @property
+    def latitude(self):
+        """The location's latitude
+
+        ``latitude`` can be set either as a string or as a number
+
+        For strings they must be of the form
+
+            degrees°minutes'[N|S] e.g. 51°31'N
+
+        For numbers, positive numbers signify latitudes to the North.
+        """
+
+        return self._latitude
+
+    @latitude.setter
+    def latitude(self, latitude):
+        if isinstance(latitude, str):
+            (deg, rest) = latitude.split("°", 1)
+            (minute, rest) = rest.split("'", 1)
+
+            self._latitude = float(deg) + (float(minute) / 60)
+
+            if latitude.endswith("S"):
+                self._latitude = -self._latitude
+        else:
+            self._latitude = float(latitude)
+
+    @property
+    def longitude(self):
+        """The location's longitude.
+
+        ``longitude`` can be set either as a string or as a number
+
+        For strings they must be of the form
+
+            degrees°minutes'[E|W] e.g. 51°31'W
+
+        For numbers, positive numbers signify longitudes to the East.
+        """
+
+        return self._longitude
+
+    @longitude.setter
+    def longitude(self, longitude):
+        if isinstance(longitude, str):
+            (deg, rest) = longitude.split("°", 1)
+            (minute, rest) = rest.split("'", 1)
+
+            self._longitude = float(deg) + (float(minute) / 60)
+
+            if longitude.endswith("W"):
+                self._longitude = -self._longitude
+        else:
+            self._longitude = float(longitude)
+
+    @property
+    def elevation(self):
+        """The elevation in metres above sea level."""
+
+        return self._elevation
+
+    @elevation.setter
+    def elevation(self, elevation):
+        self._elevation = int(elevation)
+
+    @property
+    def timezone(self):
+        """The name of the time zone for the location.
+
+        A list of time zone names can be obtained from pytz. For example.
+
+        >>> from pytz import all_timezones
+        >>> for timezone in all_timezones:
+        ...     print(timezone)
+        """
+
+        if self._timezone_location != '':
+            return '%s/%s' % (self._timezone_group,
+                              self._timezone_location)
+        else:
+            return self._timezone_group
+
+    @timezone.setter
+    def timezone(self, name):
+        if name not in pytz.all_timezones:
+            raise ValueError('Timezone \'%s\' not recognized' % name)
+
+        try:
+            self._timezone_group, self._timezone_location = \
+                name.split('/', 1)
+        except ValueError:
+            self._timezone_group = name
+            self._timezone_location = ''
+
+    @property
+    def tz(self):
+        """Time zone information."""
+
+        try:
+            tz = pytz.timezone(self.timezone)
+            return tz
+        except pytz.UnknownTimeZoneError:
+            raise AstralError('Unknown timezone \'%s\'' % self.timezone)
+
+    tzinfo = tz
+
+    @property
+    def solar_depression(self):
+        """The number of degrees the sun must be below the horizon for the
+        dawn/dusk calculation.
+
+        Can either be set as a number of degrees below the horizon or as
+        one of the following strings
+
+        ============= =======
+        String        Degrees
+        ============= =======
+        civil            6.0
+        nautical        12.0
+        astronomical    18.0
+        ============= =======
+        """
+
+        return self.astral.solar_depression
+
+    @solar_depression.setter
+    def solar_depression(self, depression):
+        if self.astral is None:
+            self.astral = Astral()
+
+        self.astral.solar_depression = depression
+
+    def sun(self, date=None, local=True):
+        """Returns dawn, sunrise, noon, sunset and dusk as a dictionary.
+
+        :param date: The date for which to calculate the times.
+                     If no date is specified then the current date will be used.
+
+        :param local: True  = Time to be returned in location's time zone;
+                      False = Time to be returned in UTC.
+                      If not specified then the time will be returned in local time
+
+        :returns: Dictionary with keys ``dawn``, ``sunrise``, ``noon``,
+            ``sunset`` and ``dusk`` whose values are the results of the
+            corresponding methods.
+        :rtype: dict
+         """
+
+        if self.astral is None:
+            self.astral = Astral()
+
+        if date is None:
+            date = datetime.date.today()
+
+        sun = self.astral.sun_utc(date, self.latitude, self.longitude)
+
+        if local:
+            for key, dt in sun.items():
+                sun[key] = dt.astimezone(self.tz)
+
+        return sun
+
+    def dawn(self, date=None, local=True):
+        """Calculates the time in the morning when the sun is a certain number
+        of degrees below the horizon. By default this is 6 degrees but can be
+        changed by setting the :attr:`Astral.solar_depression` property.
+
+        :param date: The date for which to calculate the dawn time.
+                     If no date is specified then the current date will be used.
+
+        :param local: True  = Time to be returned in location's time zone;
+                      False = Time to be returned in UTC.
+                      If not specified then the time will be returned in local time
+
+        :returns: The date and time at which dawn occurs.
+        :rtype: :class:`datetime.datetime`
+        """
+
+        if self.astral is None:
+            self.astral = Astral()
+
+        if date is None:
+            date = datetime.date.today()
+
+        dawn = self.astral.dawn_utc(date, self.latitude, self.longitude)
+
+        if local:
+            return dawn.astimezone(self.tz)
+        else:
+            return dawn
+
+    def sunrise(self, date=None, local=True):
+        """Return sunrise time.
+
+        Calculates the time in the morning when the sun is a 0.833 degrees
+        below the horizon. This is to account for refraction.
+
+        :param date: The date for which to calculate the sunrise time.
+                     If no date is specified then the current date will be used.
+
+        :param local: True  = Time to be returned in location's time zone;
+                      False = Time to be returned in UTC.
+                      If not specified then the time will be returned in local time
+
+        :returns: The date and time at which sunrise occurs.
+        :rtype: :class:`datetime.datetime`
+        """
+
+        if self.astral is None:
+            self.astral = Astral()
+
+        if date is None:
+            date = datetime.date.today()
+
+        sunrise = self.astral.sunrise_utc(date, self.latitude, self.longitude)
+
+        if local:
+            return sunrise.astimezone(self.tz)
+        else:
+            return sunrise
+
+    def solar_noon(self, date=None, local=True):
+        """Calculates the solar noon (the time when the sun is at its highest
+        point.)
+
+        :param date: The date for which to calculate the noon time.
+                     If no date is specified then the current date will be used.
+
+        :param local: True  = Time to be returned in location's time zone;
+                      False = Time to be returned in UTC.
+                      If not specified then the time will be returned in local time
+
+        :returns: The date and time at which noon occurs.
+        :rtype: :class:`datetime.datetime`
+        """
+
+        if self.astral is None:
+            self.astral = Astral()
+
+        if date is None:
+            date = datetime.date.today()
+
+        noon = self.astral.solar_noon_utc(date, self.longitude)
+
+        if local:
+            return noon.astimezone(self.tz)
+        else:
+            return noon
+
+    def sunset(self, date=None, local=True):
+        """Calculates sunset time (the time in the evening when the sun is a
+        0.833 degrees below the horizon. This is to account for refraction.)
+
+        :param date: The date for which to calculate the sunset time.
+                     If no date is specified then the current date will be used.
+
+        :param local: True  = Time to be returned in location's time zone;
+                      False = Time to be returned in UTC.
+                      If not specified then the time will be returned in local time
+
+        :returns: The date and time at which sunset occurs.
+        :rtype: :class:`datetime.datetime`
+        """
+
+        if self.astral is None:
+            self.astral = Astral()
+
+        if date is None:
+            date = datetime.date.today()
+
+        sunset = self.astral.sunset_utc(date, self.latitude, self.longitude)
+
+        if local:
+            return sunset.astimezone(self.tz)
+        else:
+            return sunset
+
+    def dusk(self, date=None, local=True):
+        """Calculates the dusk time (the time in the evening when the sun is a
+        certain number of degrees below the horizon. By default this is 6
+        degrees but can be changed by setting the
+        :attr:`Astral.solar_depression` property.)
+
+        :param date: The date for which to calculate the dusk time.
+                     If no date is specified then the current date will be used.
+
+        :param local: True  = Time to be returned in location's time zone;
+                      False = Time to be returned in UTC.
+                      If not specified then the time will be returned in local time
+
+        :returns: The date and time at which dusk occurs.
+        :rtype: :class:`datetime.datetime`
+        """
+
+        if self.astral is None:
+            self.astral = Astral()
+
+        if date is None:
+            date = datetime.date.today()
+
+        dusk = self.astral.dusk_utc(date, self.latitude, self.longitude)
+
+        if local:
+            return dusk.astimezone(self.tz)
+        else:
+            return dusk
+
+    def daylight(self, date=None, local=True):
+        """Calculates the daylight time (the time between sunrise and sunset)
+
+        :param date: The date for which to calculate daylight.
+                     If no date is specified then the current date will be used.
+
+        :param local: True  = Time to be returned in location's time zone;
+                      False = Time to be returned in UTC.
+                      If not specified then the time will be returned in local time
+
+        :returns: A tuple containing the start and end times
+        :rtype: tuple(:class:`datetime.datetime`, :class:`datetime.datetime`)
+        """
+
+        if self.astral is None:
+            self.astral = Astral()
+
+        if date is None:
+            date = datetime.date.today()
+
+        start, end = self.astral.daylight_utc(date, self.latitude, self.longitude)
+
+        if local:
+            return start.astimezone(self.tz), end.astimezone(self.tz)
+        else:
+            return start, end
+
+    def night(self, date=None, local=True):
+        """Calculates the night time (the time between astronomical dusk and
+        astronomical dawn of the next day)
+
+        :param date: The date for which to calculate night.
+                     If no date is specified then the current date will be used.
+
+        :param local: True  = Time to be returned in location's time zone;
+                      False = Time to be returned in UTC.
+                      If not specified then the time will be returned in local time
+
+        :returns: A tuple containing the start and end times
+        :rtype: tuple(:class:`datetime.datetime`, :class:`datetime.datetime`)
+        """
+
+        if self.astral is None:
+            self.astral = Astral()
+
+        if date is None:
+            date = datetime.date.today()
+
+        start, end = self.astral.night_utc(date, self.latitude, self.longitude)
+
+        if local:
+            return start.astimezone(self.tz), end.astimezone(self.tz)
+        else:
+            return start, end
+
+    def time_at_elevation(self, elevation, direction=SUN_RISING, date=None, local=True):
+        """Calculate the time when the sun is at the specified elevation.
+        
+        Note:
+            This method uses positive elevations for those above the horizon.
+            
+            Elevations greater than 90 degrees are converted to a setting sun
+            i.e. an elevation of 110 will calculate a setting sun at 70 degrees.
+
+        :param elevation:  Elevation in degrees above the horizon to calculate for.
+        :type elevation:   float
+        :param direction:  Determines whether the time is for the sun rising or setting.
+                           Use ``astral.SUN_RISING`` or ``astral.SUN_SETTING``. Default is rising.
+        :type direction:   int
+        :param date: The date for which to calculate the elevation time.
+                     If no date is specified then the current date will be used.
+
+        :param local: True  = Time to be returned in location's time zone;
+                      False = Time to be returned in UTC.
+                      If not specified then the time will be returned in local time
+
+        :returns: The date and time at which dusk occurs.
+        :rtype: :class:`datetime.datetime`
+        """
+
+        if self.astral is None:
+            self.astral = Astral()
+
+        if date is None:
+            date = datetime.date.today()
+        
+        if elevation > 90.0:
+            elevation = 180.0 - elevation
+            direction = SUN_SETTING
+
+        time_ = self.astral.time_at_elevation_utc(elevation, direction, date, self.latitude, self.longitude)
+
+        if local:
+            return time_.astimezone(self.tz)
+        else:
+            return time_
+
+    def rahukaalam(self, date=None, local=True):
+        """Calculates the period of rahukaalam.
+
+        :param date: The date for which to calculate the rahukaalam period.
+                     A value of ``None`` uses the current date.
+
+        :param local: True  = Time to be returned in location's time zone;
+                      False = Time to be returned in UTC.
+
+        :return: Tuple containing the start and end times for Rahukaalam.
+        :rtype: tuple
+        """
+
+        if self.astral is None:
+            self.astral = Astral()
+
+        if date is None:
+            date = datetime.date.today()
+
+        rahukaalam = self.astral.rahukaalam_utc(date,
+                                                self.latitude, self.longitude)
+
+        if local:
+            rahukaalam = (rahukaalam[0].astimezone(self.tz),
+                          rahukaalam[1].astimezone(self.tz))
+
+        return rahukaalam
+    
+    def golden_hour(self, date=None, local=True, direction=SUN_RISING):
+        """Returns the start and end times of the Golden Hour when the sun is traversing
+        in the specified direction.
+        
+        :param direction:  Determines whether the time is for the sun rising or setting.
+                           Use ``astral.SUN_RISING`` or ``astral.SUN_SETTING``. Default is rising.
+        :type direction:   int
+        :param date: The date for which to calculate the times.
+                     If no date is specified then the current date will be used.
+
+        :param local: True  = Times to be returned in location's time zone;
+                      False = Times to be returned in UTC.
+                      If not specified then the time will be returned in local time
+
+        :returns: The date and time at which dusk occurs.
+        :rtype: :class:`datetime.datetime`
+        """
+
+        if self.astral is None:
+            self.astral = Astral()
+
+        if date is None:
+            date = datetime.date.today()
+
+        start, end = self.astral.golden_hour_utc(date,
+                                                 self.latitude, self.longitude,
+                                                 direction)        
+        
+        if local:
+            start = start.astimezone(self.tz)
+            end = end.astimezone(self.tz)
+        
+        return start, end
+    
+    def blue_hour(self, date=None, local=True, direction=SUN_RISING):
+        """Returns the start and end times of the Blue Hour when the sun is traversing
+        in the specified direction.
+        
+        :param direction:  Determines whether the time is for the sun rising or setting.
+                           Use ``astral.SUN_RISING`` or ``astral.SUN_SETTING``. Default is rising.
+        :type direction:   int
+        :param date: The date for which to calculate the times.
+                     If no date is specified then the current date will be used.
+
+        :param local: True  = Times to be returned in location's time zone;
+                      False = Times to be returned in UTC.
+                      If not specified then the time will be returned in local time
+
+        :returns: The date and time at which dusk occurs.
+        :rtype: :class:`datetime.datetime`
+        """
+
+        if self.astral is None:
+            self.astral = Astral()
+
+        if date is None:
+            date = datetime.date.today()
+            
+        start, end = self.astral.blue_hour_utc(date,
+                                               self.latitude, self.longitude,
+                                               direction)
+        
+        if local:
+            start = start.astimezone(self.tz)
+            end = end.astimezone(self.tz)
+        
+        return start, end
+
+    def solar_azimuth(self, dateandtime=None):
+        """Calculates the solar azimuth angle for a specific date/time.
+
+        :param dateandtime: The date and time for which to calculate the angle.
+        :type dateandtime: :class:`datetime.datetime`
+
+        :returns: The azimuth angle in degrees clockwise from North.
+        :rtype: float
+        """
+
+        if self.astral is None:
+            self.astral = Astral()
+
+        if dateandtime is None:
+            dateandtime = datetime.datetime.now(self.tz)
+        elif not dateandtime.tzinfo:
+            dateandtime = self.tz.localize(dateandtime)
+            
+        dateandtime = dateandtime.astimezone(pytz.UTC)
+
+        return self.astral.solar_azimuth(dateandtime,
+                                         self.latitude, self.longitude)
+
+    def solar_elevation(self, dateandtime=None):
+        """Calculates the solar elevation angle for a specific time.
+
+        :param dateandtime: The date and time for which to calculate the angle.
+        :type dateandtime: :class:`datetime.datetime`
+
+        :returns: The elevation angle in degrees above the horizon.
+        :rtype: float
+        """
+
+        if self.astral is None:
+            self.astral = Astral()
+
+        if dateandtime is None:
+            dateandtime = datetime.datetime.now(self.tz)
+        elif not dateandtime.tzinfo:
+            dateandtime = self.tz.localize(dateandtime)
+            
+        dateandtime = dateandtime.astimezone(pytz.UTC)
+
+        return self.astral.solar_elevation(dateandtime,
+                                           self.latitude, self.longitude)
+
+    def solar_zenith(self, dateandtime=None):
+        """Calculates the solar zenith angle for a specific time.
+
+        :param dateandtime: The date and time for which to calculate the angle.
+        :type dateandtime: :class:`datetime.datetime`
+
+        :returns: The zenith angle in degrees above the horizon.
+        :rtype: float
+        """
+
+        return self.solar_elevation(dateandtime)
+
+    def moon_phase(self, date=None):
+        """Calculates the moon phase for a specific date.
+
+        :param date: The date to calculate the phase for.
+                     If ommitted the current date is used.
+        :type date: :class:`datetime.date`
+
+        :returns:
+            A number designating the phase
+
+                | 0  = New moon
+                | 7  = First quarter
+                | 14 = Full moon
+                | 21 = Last quarter
+        :rtype: int
+        """
+
+        if self.astral is None:
+            self.astral = Astral()
+
+        if date is None:
+            date = datetime.date.today()
+
+        return self.astral.moon_phase(date)
+
+
+class LocationGroup(object):
+    def __init__(self, name):
+        self.name = name
+        self._locations = {}
+
+    def __getitem__(self, key):
+        """Returns a Location object for the specified `key`.
+
+            group = astral.europe
+            location = group['London']
+
+        You can supply an optional region name by adding a comma
+        followed by the region name. Where multiple locations have the
+        same name you may need to supply the region name otherwise
+        the first result will be returned which may not be the one
+        you're looking for.
+
+            location = group['Abu Dhabi,United Arab Emirates']
+
+        Handles location names with spaces and mixed case.
+        """
+
+        key = self._sanitize_key(key)
+
+        try:
+            lookup_name, lookup_region = key.split(',', 1)
+        except ValueError:
+            lookup_name = key
+            lookup_region = ''
+
+        lookup_name = lookup_name.strip('"\'')
+        lookup_region = lookup_region.strip('"\'')
+
+        for (location_name, location_list) in self._locations.items():
+            if location_name == lookup_name:
+                if lookup_region == '':
+                    return location_list[0]
+
+                for location in location_list:
+                    if self._sanitize_key(location.region) == lookup_region:
+                        return location
+
+        raise KeyError('Unrecognised location name - %s' % key)
+
+    def __setitem__(self, key, value):
+        key = self._sanitize_key(key)
+        if key not in self._locations:
+            self._locations[key] = [value]
+        else:
+            self._locations[key].append(value)
+
+    def __contains__(self, key):
+        key = self._sanitize_key(key)
+        for name in self._locations.keys():
+            if name == key:
+                return True
+
+        return False
+
+    def __iter__(self):
+        for location_list in self._locations.values():
+            for location in location_list:
+                yield location
+
+    def keys(self):
+        return self._locations.keys()
+
+    def values(self):
+        return self._locations.values()
+
+    def items(self):
+        return self._locations.items()
+
+    @property
+    def locations(self):
+        k = []
+        for location_list in self._locations.values():
+            for location in location_list:
+                k.append(location.name)
+
+        return k
+
+    def _sanitize_key(self, key):
+        return str(key).lower().replace(' ', '_')
+
+
+class AstralGeocoder(object):
+    """Looks up geographic information from the locations stored within the
+    module
+    """
+
+    def __init__(self):
+        self._groups = {}
+
+        locations = _LOCATION_INFO.split('\n')
+        for line in locations:
+            line = line.strip()
+            if line != '' and line[0] != '#':
+                if line[-1] == '\n':
+                    line = line[:-1]
+
+                info = line.split(',')
+
+                l = Location(info)
+
+                key = l._timezone_group.lower()
+                try:
+                    group = self.__getattr__(key)
+                except AttributeError:
+                    group = LocationGroup(l._timezone_group)
+                    self._groups[key] = group
+
+                group[info[0].lower()] = l
+
+    def __getattr__(self, key):
+        """Access to each timezone group. For example London is in timezone
+        group Europe.
+
+        Attribute lookup is case insensitive"""
+
+        key = str(key).lower()
+        for name, value in self._groups.items():
+            if name == key:
+                return value
+
+        raise AttributeError('Group \'%s\' not found' % key)
+
+    def __getitem__(self, key):
+        """Lookup a location within all timezone groups.
+
+        Item lookup is case insensitive."""
+
+        key = str(key).lower()
+        for group in self._groups.values():
+            try:
+                return group[key]
+            except KeyError:
+                pass
+
+        raise KeyError('Unrecognised location name - %s' % key)
+
+    def __iter__(self):
+        return self._groups.__iter__()
+
+    def __contains__(self, key):
+        key = str(key).lower()
+        for name, group in self._groups.items():
+            if name == key:
+                return True
+
+            if key in group:
+                return True
+
+        return False
+
+    @property
+    def locations(self):
+        k = []
+        for group in self._groups.values():
+            k.extend(group.locations)
+
+        return k
+
+    @property
+    def groups(self):
+        return self._groups
+
+
+class GoogleGeocoder(object):
+    """Use Google Maps API Web Service to lookup GPS co-ordinates, timezone and
+    elevation.
+
+    See the following for more info.
+    https://developers.google.com/maps/documentation/
+    """
+
+    def __init__(self, cache=False):
+        self.cache = cache
+        self.geocache = {}
+        self._location_query_base = 'http://maps.googleapis.com/maps/api/geocode/json?address=%s&sensor=false'
+        self._timezone_query_base = 'https://maps.googleapis.com/maps/api/timezone/json?location=%f,%f&timestamp=%d&sensor=false'
+        self._elevation_query_base = 'http://maps.googleapis.com/maps/api/elevation/json?locations=%f,%f&sensor=false'
+
+    def __getitem__(self, key):
+        if self.cache and key in self.geocache:
+            return self.geocache[key]
+
+        location = Location()
+        try:
+            self._get_geocoding(key, location)
+            self._get_timezone(location)
+            self._get_elevation(location)
+        except URLError:
+            raise AstralError(('GoogleGeocoder: Unable to contact '
+                               'Google maps API'))
+
+        url = 'http://maps.google.com/maps?q=loc:%f,%f'
+        location.url = url % (location.latitude, location.longitude)
+
+        if self.cache:
+            self.geocache[key] = location
+
+        return location
+
+    def _get_geocoding(self, key, location):
+        """Lookup the Google geocoding API information for `key`"""
+
+        url = self._location_query_base % quote_plus(key)
+        data = self._read_from_url(url)
+        response = json.loads(data)
+        if response['status'] == 'OK':
+            formatted_address = response['results'][0]['formatted_address']
+            pos = formatted_address.find(',')
+            if pos == -1:
+                location.name = formatted_address
+                location.region = ''
+            else:
+                location.name = formatted_address[:pos].strip()
+                location.region = formatted_address[pos + 1:].strip()
+
+            l = response['results'][0]['geometry']['location']
+            location.latitude = float(l['lat'])
+            location.longitude = float(l['lng'])
+        else:
+            raise AstralError('GoogleGeocoder: Unable to locate %s' % key)
+
+    def _get_timezone(self, location):
+        """Query the timezone information with the latitude and longitude of
+        the specified `location`.
+
+        This function assumes the timezone of the location has always been
+        the same as it is now by using time() in the query string.
+        """
+
+        url = self._timezone_query_base % (location.latitude,
+                                           location.longitude,
+                                           int(time()))
+        data = self._read_from_url(url)
+        response = json.loads(data)
+        if response['status'] == 'OK':
+            location.timezone = response['timeZoneId']
+        else:
+            location.timezone = 'UTC'
+
+    def _get_elevation(self, location):
+        """Query the elevation information with the latitude and longitude of
+        the specified `location`.
+        """
+
+        url = self._elevation_query_base % (location.latitude,
+                                            location.longitude)
+        data = self._read_from_url(url)
+        response = json.loads(data)
+        if response['status'] == 'OK':
+            location.elevation = int(float(response['results'][0]['elevation']))
+        else:
+            location.elevation = 0
+
+    def _read_from_url(self, url):
+        ds = urlopen(url)
+        content_types = ds.headers.get('Content-Type').split(';')
+
+        charset = 'UTF-8'
+        for ct in content_types:
+            if ct.strip().startswith('charset'):
+                charset = ct.split('=')[1]
+
+        data = ds.read().decode(charset)
+        ds.close()
+
+        return data
+
+
+class Astral(object):
+    def __init__(self, geocoder=AstralGeocoder):
+        """Initialise the geocoder and set the default depression."""
+
+        self.geocoder = geocoder()
+        self._depression = 6  # Set default depression in degrees
+
+    def __getitem__(self, key):
+        """Returns the Location instance specified by ``key``."""
+
+        location = self.geocoder[key]
+        location.astral = self
+        return location
+
+    @property
+    def solar_depression(self):
+        """The number of degrees the sun must be below the horizon for the
+        dawn/dusk calculation.
+
+        Can either be set as a number of degrees below the horizon or as
+        one of the following strings
+
+        ============= =======
+        String        Degrees
+        ============= =======
+        civil            6.0
+        nautical        12.0
+        astronomical    18.0
+        ============= =======
+        """
+
+        return self._depression
+
+    @solar_depression.setter
+    def solar_depression(self, depression):
+        if isinstance(depression, str):
+            try:
+                self._depression = {
+                    'civil': 6,
+                    'nautical': 12,
+                    'astronomical': 18}[depression]
+            except:
+                raise KeyError(("solar_depression must be either a number "
+                                "or one of 'civil', 'nautical' or "
+                                "'astronomical'"))
+        else:
+            self._depression = float(depression)
+
+    def sun_utc(self, date, latitude, longitude):
+        """Calculate all the info for the sun at once.
+        All times are returned in the UTC timezone.
+
+        :param date:       Date to calculate for.
+        :type date:        :class:`datetime.date`
+        :param latitude:   Latitude - Northern latitudes should be positive
+        :type latitude:    float
+        :param longitude:  Longitude - Eastern longitudes should be positive
+        :type longitude:   float
+
+        :returns: Dictionary with keys ``dawn``, ``sunrise``, ``noon``,
+            ``sunset`` and ``dusk`` whose values are the results of the
+            corresponding `_utc` methods.
+        :rtype: dict
+        """
+
+        dawn = self.dawn_utc(date, latitude, longitude)
+        sunrise = self.sunrise_utc(date, latitude, longitude)
+        noon = self.solar_noon_utc(date, longitude)
+        sunset = self.sunset_utc(date, latitude, longitude)
+        dusk = self.dusk_utc(date, latitude, longitude)
+
+        return {
+            'dawn': dawn,
+            'sunrise': sunrise,
+            'noon': noon,
+            'sunset': sunset,
+            'dusk': dusk
+        }
+
+    def dawn_utc(self, date, latitude, longitude, depression=0):
+        """Calculate dawn time in the UTC timezone.
+
+        :param date:       Date to calculate for.
+        :type date:        :class:`datetime.date`
+        :param latitude:   Latitude - Northern latitudes should be positive
+        :type latitude:    float
+        :param longitude:  Longitude - Eastern longitudes should be positive
+        :type longitude:   float
+        :param depression: Override the depression used
+        :type depression:  float
+
+        :return: The UTC date and time at which dawn occurs.
+        :rtype: :class:`datetime.datetime`
+        """
+
+        if depression == 0:
+            depression = self._depression
+        depression += 90
+
+        try:
+            return self._calc_time(depression, SUN_RISING, date, latitude, longitude)
+        except:
+            raise AstralError(('Sun remains below the horizon on this day, '
+                               'at this location.'))
+
+    def sunrise_utc(self, date, latitude, longitude):
+        """Calculate sunrise time in the UTC timezone.
+
+        :param date:       Date to calculate for.
+        :type date:        :class:`datetime.date`
+        :param latitude:   Latitude - Northern latitudes should be positive
+        :type latitude:    float
+        :param longitude:  Longitude - Eastern longitudes should be positive
+        :type longitude:   float
+
+        :return: The UTC date and time at which sunrise occurs.
+        :rtype: :class:`datetime.datetime`
+        """
+
+        try:
+            return self._calc_time(90 + 0.833, SUN_RISING, date, latitude, longitude)
+        except:
+            raise AstralError(('Sun remains below the horizon on this day, '
+                               'at this location.'))
+
+    def solar_noon_utc(self, date, longitude):
+        """Calculate solar noon time in the UTC timezone.
+
+        :param date:       Date to calculate for.
+        :type date:        :class:`datetime.date`
+        :param latitude:   Latitude - Northern latitudes should be positive
+        :type latitude:    float
+        :param longitude:  Longitude - Eastern longitudes should be positive
+        :type longitude:   float
+
+        :return: The UTC date and time at which noon occurs.
+        :rtype: :class:`datetime.datetime`
+        """
+
+        julianday = self._julianday(date)
+
+        newt = self._jday_to_jcentury(julianday + 0.5 + -longitude / 360.0)
+
+        eqtime = self._eq_of_time(newt)
+        timeUTC = 720.0 + (-longitude * 4.0) - eqtime
+
+        timeUTC = timeUTC / 60.0
+        hour = int(timeUTC)
+        minute = int((timeUTC - hour) * 60)
+        second = int((((timeUTC - hour) * 60) - minute) * 60)
+
+        if second > 59:
+            second -= 60
+            minute += 1
+        elif second < 0:
+            second += 60
+            minute -= 1
+
+        if minute > 59:
+            minute -= 60
+            hour += 1
+        elif minute < 0:
+            minute += 60
+            hour -= 1
+
+        if hour > 23:
+            hour -= 24
+            date += datetime.timedelta(days=1)
+        elif hour < 0:
+            hour += 24
+            date -= datetime.timedelta(days=1)
+
+        noon = datetime.datetime(date.year, date.month, date.day,
+                                 hour, minute, second)
+        noon = pytz.UTC.localize(noon)
+
+        return noon
+
+    def sunset_utc(self, date, latitude, longitude):
+        """Calculate sunset time in the UTC timezone.
+
+        :param date:       Date to calculate for.
+        :type date:        :class:`datetime.date`
+        :param latitude:   Latitude - Northern latitudes should be positive
+        :type latitude:    float
+        :param longitude:  Longitude - Eastern longitudes should be positive
+        :type longitude:   float
+
+        :return: The UTC date and time at which sunset occurs.
+        :rtype: :class:`datetime.datetime`
+        """
+
+        try:
+            return self._calc_time(90 + 0.833, SUN_SETTING, date, latitude, longitude)
+        except:
+            raise AstralError(('Sun remains below the horizon on this day, '
+                               'at this location.'))
+
+    def dusk_utc(self, date, latitude, longitude, depression=0):
+        """Calculate dusk time in the UTC timezone.
+
+        :param date:       Date to calculate for.
+        :type date:        :class:`datetime.date`
+        :param latitude:   Latitude - Northern latitudes should be positive
+        :type latitude:    float
+        :param longitude:  Longitude - Eastern longitudes should be positive
+        :type longitude:   float
+        :param depression: Override the depression used
+        :type depression:   float
+
+        :return: The UTC date and time at which dusk occurs.
+        :rtype: :class:`datetime.datetime`
+        """
+
+        if depression == 0:
+            depression = self._depression
+        depression += 90
+
+        try:
+            return self._calc_time(depression, SUN_SETTING, date, latitude, longitude)
+        except:
+            raise AstralError(('Sun remains below the horizon on this day, '
+                               'at this location.'))
+
+    def daylight_utc(self, date, latitude, longitude):
+        """Calculate daylight start and end times in the UTC timezone.
+
+        :param date:       Date to calculate for.
+        :type date:        :class:`datetime.date`
+        :param latitude:   Latitude - Northern latitudes should be positive
+        :type latitude:    float
+        :param longitude:  Longitude - Eastern longitudes should be positive
+        :type longitude:   float
+
+        :return: A tuple of the UTC date and time at which daylight starts and ends.
+        :rtype: (:class:`datetime.datetime`, :class:`datetime.datetime`)
+        """
+
+        start = self.sunrise_utc(date, latitude, longitude)
+        end = self.sunset_utc(date, latitude, longitude)
+
+        return start, end
+
+    def night_utc(self, date, latitude, longitude):
+        """Calculate night start and end times in the UTC timezone.
+
+        :param date:       Date to calculate for.
+        :type date:        :class:`datetime.date`
+        :param latitude:   Latitude - Northern latitudes should be positive
+        :type latitude:    float
+        :param longitude:  Longitude - Eastern longitudes should be positive
+        :type longitude:   float
+
+        :return: A tuple of the UTC date and time at which night starts and ends.
+        :rtype: (:class:`datetime.datetime`, :class:`datetime.datetime`)
+        """
+
+        start = self.dusk_utc(date, latitude, longitude, 18)
+        tomorrow = date + datetime.timedelta(days=1)
+        end = self.dawn_utc(tomorrow, latitude, longitude, 18)
+
+        return start, end
+
+    def time_at_elevation_utc(self, elevation, direction, date, latitude, longitude):
+        """Calculate the time in the UTC timezone when the sun is at
+        the specified elevation on the specified date.
+        
+        Note: This method uses positive elevations for those above the horizon.
+
+        :param elevation:  Elevation in degrees above the horizon to calculate for.
+        :type elevation:   float
+        :param direction:  Determines whether the calculated time is for the sun rising or setting.
+                           Use ``astral.SUN_RISING`` or ``astral.SUN_SETTING``. Default is rising.
+        :type direction:   int
+        :param date:       Date to calculate for.
+        :type date:        :class:`datetime.date`
+        :param latitude:   Latitude - Northern latitudes should be positive
+        :type latitude:    float
+        :param longitude:  Longitude - Eastern longitudes should be positive
+        :type longitude:   float
+
+        :return: The UTC date and time at which the sun is at the required
+                 elevation.
+        :rtype: :class:`datetime.datetime`
+        """
+        
+        if elevation > 90.0:
+            elevation = 180.0 - elevation
+            direction = SUN_SETTING
+
+        depression = 90 - elevation
+        try:
+            return self._calc_time(depression, direction, date, latitude, longitude)
+        except Exception:
+            raise AstralError(('The sun does not reach the elevation specified '
+                               'on this day and '
+                               'at this location.'))
+
+    def solar_azimuth(self, dateandtime, latitude, longitude):
+        """Calculate the azimuth angle of the sun.
+
+        :param dateandtime: The date and time for which to calculate
+                            the angle.
+        :type dateandtime:  :class:`datetime.datetime`
+        :param latitude:   Latitude - Northern latitudes should be positive
+        :type latitude:    float
+        :param longitude:  Longitude - Eastern longitudes should be positive
+        :type longitude:   float
+
+        :return: The azimuth angle in degrees clockwise from North.
+        :rtype: float
+
+        If `dateandtime` is a naive Python datetime then it is assumed to be
+        in the UTC timezone.
+        """
+
+        if latitude > 89.8:
+            latitude = 89.8
+
+        if latitude < -89.8:
+            latitude = -89.8
+
+        if dateandtime.tzinfo is None:
+            zone = 0
+            utc_datetime = dateandtime
+        else:
+            zone = -dateandtime.utcoffset().total_seconds() / 3600.0
+            utc_datetime = dateandtime.astimezone(pytz.utc)
+
+        timenow = utc_datetime.hour + (utc_datetime.minute / 60.0) + \
+            (utc_datetime.second / 3600.0)
+
+        JD = self._julianday(dateandtime)
+        t = self._jday_to_jcentury(JD + timenow / 24.0)
+        theta = self._sun_declination(t)
+        eqtime = self._eq_of_time(t)
+        solarDec = theta   # in degrees
+
+        solarTimeFix = eqtime - (4.0 * -longitude) + (60 * zone)
+        trueSolarTime = dateandtime.hour * 60.0 + dateandtime.minute + \
+            dateandtime.second / 60.0 + solarTimeFix
+        #    in minutes
+
+        while trueSolarTime > 1440:
+            trueSolarTime = trueSolarTime - 1440
+
+        hourangle = trueSolarTime / 4.0 - 180.0
+        #    Thanks to Louis Schwarzmayr for the next line:
+        if hourangle < -180:
+            hourangle = hourangle + 360.0
+
+        harad = radians(hourangle)
+
+        csz = sin(radians(latitude)) * sin(radians(solarDec)) + \
+            cos(radians(latitude)) * cos(radians(solarDec)) * cos(harad)
+
+        if csz > 1.0:
+            csz = 1.0
+        elif csz < -1.0:
+            csz = -1.0
+
+        zenith = degrees(acos(csz))
+
+        azDenom = (cos(radians(latitude)) * sin(radians(zenith)))
+
+        if (abs(azDenom) > 0.001):
+            azRad = ((sin(radians(latitude)) * cos(radians(zenith))) -
+                     sin(radians(solarDec))) / azDenom
+
+            if abs(azRad) > 1.0:
+                if azRad < 0:
+                    azRad = -1.0
+                else:
+                    azRad = 1.0
+
+            azimuth = 180.0 - degrees(acos(azRad))
+
+            if hourangle > 0.0:
+                azimuth = -azimuth
+        else:
+            if latitude > 0.0:
+                azimuth = 180.0
+            else:
+                azimuth = 0.0
+
+        if azimuth < 0.0:
+            azimuth = azimuth + 360.0
+
+        return azimuth
+
+    def solar_elevation(self, dateandtime, latitude, longitude):
+        """Calculate the elevation angle of the sun.
+
+        :param dateandtime: The date and time for which to calculate
+                            the angle.
+        :type dateandtime:  :class:`datetime.datetime`
+        :param latitude:   Latitude - Northern latitudes should be positive
+        :type latitude:    float
+        :param longitude:  Longitude - Eastern longitudes should be positive
+        :type longitude:   float
+
+        :return: The elevation angle in degrees above the horizon.
+        :rtype: float
+
+        If `dateandtime` is a naive Python datetime then it is assumed to be
+        in the UTC timezone.
+        """
+
+        if latitude > 89.8:
+            latitude = 89.8
+
+        if latitude < -89.8:
+            latitude = -89.8
+
+        if dateandtime.tzinfo is None:
+            zone = 0
+            utc_datetime = dateandtime
+        else:
+            zone = -dateandtime.utcoffset().total_seconds() / 3600.0
+            utc_datetime = dateandtime.astimezone(pytz.utc)
+
+        timenow = utc_datetime.hour + (utc_datetime.minute / 60.0) + \
+            (utc_datetime.second / 3600)
+
+        JD = self._julianday(dateandtime)
+        t = self._jday_to_jcentury(JD + timenow / 24.0)
+        theta = self._sun_declination(t)
+        eqtime = self._eq_of_time(t)
+        solarDec = theta   # in degrees
+
+        solarTimeFix = eqtime - (4.0 * -longitude) + (60 * zone)
+        trueSolarTime = dateandtime.hour * 60.0 + dateandtime.minute + \
+            dateandtime.second / 60.0 + solarTimeFix
+        #    in minutes
+
+        while trueSolarTime > 1440:
+            trueSolarTime = trueSolarTime - 1440
+
+        hourangle = trueSolarTime / 4.0 - 180.0
+        #    Thanks to Louis Schwarzmayr for the next line:
+        if hourangle < -180:
+            hourangle = hourangle + 360.0
+
+        harad = radians(hourangle)
+
+        csz = sin(radians(latitude)) * sin(radians(solarDec)) + \
+            cos(radians(latitude)) * cos(radians(solarDec)) * cos(harad)
+
+        if csz > 1.0:
+            csz = 1.0
+        elif csz < -1.0:
+            csz = -1.0
+
+        zenith = degrees(acos(csz))
+
+        azDenom = (cos(radians(latitude)) * sin(radians(zenith)))
+
+        if (abs(azDenom) > 0.001):
+            azRad = ((sin(radians(latitude)) * cos(radians(zenith))) -
+                     sin(radians(solarDec))) / azDenom
+
+            if abs(azRad) > 1.0:
+                if azRad < 0:
+                    azRad = -1.0
+                else:
+                    azRad = 1.0
+
+            azimuth = 180.0 - degrees(acos(azRad))
+
+            if hourangle > 0.0:
+                azimuth = -azimuth
+        else:
+            if latitude > 0.0:
+                azimuth = 180.0
+            else:
+                azimuth = 0.0
+
+        if azimuth < 0.0:
+            azimuth = azimuth + 360.0
+
+        exoatmElevation = 90.0 - zenith
+
+        if exoatmElevation > 85.0:
+            refractionCorrection = 0.0
+        else:
+            te = tan(radians(exoatmElevation))
+            if exoatmElevation > 5.0:
+                refractionCorrection = 58.1 / te - 0.07 / (te * te * te) + \
+                    0.000086 / (te * te * te * te * te)
+            elif exoatmElevation > -0.575:
+                step1 = (-12.79 + exoatmElevation * 0.711)
+                step2 = (103.4 + exoatmElevation * (step1))
+                step3 = (-518.2 + exoatmElevation * (step2))
+                refractionCorrection = 1735.0 + exoatmElevation * (step3)
+            else:
+                refractionCorrection = -20.774 / te
+
+            refractionCorrection = refractionCorrection / 3600.0
+
+        solarzen = zenith - refractionCorrection
+
+        solarelevation = 90.0 - solarzen
+
+        return solarelevation
+
+    def solar_zenith(self, dateandtime, latitude, longitude):
+        """Calculates the solar zenith angle.
+
+        :param dateandtime: The date and time for which to calculate
+                            the angle.
+        :type dateandtime: :class:`datetime.datetime`
+        :param latitude:   Latitude - Northern latitudes should be positive
+        :type latitude:    float
+        :param longitude:  Longitude - Eastern longitudes should be positive
+        :type longitude:   float
+
+        :return: The zenith angle in degrees above the horizon.
+        :rtype: float
+
+        If `dateandtime` is a naive Python datetime then it is assumed to be
+        in the UTC timezone.
+        """
+
+        return self.solar_elevation(dateandtime, latitude, longitude)
+    
+    def twilight_utc(self, date, latitude, longitude, direction):
+        """Returns the start and end times of the Blue Hour when the sun is traversing
+        in the specified direction.
+        
+        :param date: The date for which to calculate the times.
+        :type date: :class:`datetime.date`
+        :param latitude:   Latitude - Northern latitudes should be positive
+        :type latitude:    float
+        :param longitude:  Longitude - Eastern longitudes should be positive
+        :type longitude:   float
+        :param direction:  Determines whether the time is for the sun rising or setting.
+                           Use ``astral.SUN_RISING`` or ``astral.SUN_SETTING``. Default is rising.
+        :type direction:   int
+
+        :returns: The date and time at which dusk occurs.
+        :rtype: :class:`datetime.datetime`
+        """
+
+        if date is None:
+            date = datetime.date.today()
+        
+        start = self.time_at_elevation_utc(-6, direction, date, latitude, longitude)
+        if direction == SUN_RISING:
+            end = self.sunrise_utc(date, latitude, longitude)
+        else:
+            end = self.sunset_utc(date, latitude, longitude)
+        
+        if direction == SUN_RISING:
+            return start, end
+        else:
+            return end, start
+    
+    def golden_hour_utc(self, date, latitude, longitude, direction):
+        """Returns the start and end times of the Golden Hour when the sun is traversing
+        in the specified direction.
+        
+        This method uses the definition from PhotoPills i.e. the
+        golden hour is when the sun is between 4 degrees below the horizon
+        and 6 degrees above.
+        
+        :param date: The date for which to calculate the times.
+        :type date: :class:`datetime.date`
+        :param latitude:   Latitude - Northern latitudes should be positive
+        :type latitude:    float
+        :param longitude:  Longitude - Eastern longitudes should be positive
+        :type longitude:   float
+        :param direction:  Determines whether the time is for the sun rising or setting.
+                           Use ``astral.SUN_RISING`` or ``astral.SUN_SETTING``. Default is rising.
+        :type direction:   int
+
+        :returns: The date and time at which dusk occurs.
+        :rtype: :class:`datetime.datetime`
+        """
+
+        if date is None:
+            date = datetime.date.today()
+        
+        start = self.time_at_elevation_utc(-4, direction, date,
+                                           latitude, longitude)
+        end = self.time_at_elevation_utc(6, direction, date,
+                                         latitude, longitude)
+        
+        if direction == SUN_RISING:
+            return start, end
+        else:
+            return end, start
+
+    def blue_hour_utc(self, date, latitude, longitude, direction):
+        """Returns the start and end times of the Blue Hour when the sun is traversing
+        in the specified direction.
+        
+        This method uses the definition from PhotoPills i.e. the
+        blue hour is when the sun is between 6 and 4 degrees below the horizon.
+        
+        :param date: The date for which to calculate the times.
+        :type date: :class:`datetime.date`
+        :param latitude:   Latitude - Northern latitudes should be positive
+        :type latitude:    float
+        :param longitude:  Longitude - Eastern longitudes should be positive
+        :type longitude:   float
+        :param direction:  Determines whether the time is for the sun rising or setting.
+                           Use ``astral.SUN_RISING`` or ``astral.SUN_SETTING``. Default is rising.
+        :type direction:   int
+
+        :returns: The date and time at which dusk occurs.
+        :rtype: :class:`datetime.datetime`
+        """
+
+        if date is None:
+            date = datetime.date.today()
+        
+        start = self.time_at_elevation_utc(-6, direction, date,
+                                           latitude, longitude)
+        end = self.time_at_elevation_utc(-4, direction, date,
+                                         latitude, longitude)
+        
+        if direction == SUN_RISING:
+            return start, end
+        else:
+            return end, start
+
+    def moon_phase(self, date):
+        """Calculates the phase of the moon on the specified date.
+
+        :param date: The date to calculate the phase for.
+        :type date: :class:`datetime.date`
+
+        :return:
+            A number designating the phase
+
+                | 0  = New moon
+                | 7  = First quarter
+                | 14 = Full moon
+                | 21 = Last quarter
+        :rtype: int
+        """
+        
+        jd = self._julianday(date)
+        DT = pow((jd - 2382148), 2) / (41048480 * 86400)
+        T = (jd + DT - 2451545.0) / 36525
+        T2 = pow(T, 2)
+        T3 = pow(T, 3)
+        D = 297.85 + (445267.1115 * T) - (0.0016300 * T2) + (T3 / 545868)
+        D = radians(self._proper_angle(D))
+        M = 357.53 + (35999.0503 * T)
+        M = radians(self._proper_angle(M))
+        M1 = 134.96 + (477198.8676 * T) + (0.0089970 * T2) + (T3 / 69699)
+        M1 = radians(self._proper_angle(M1))
+        elong = degrees(D) + 6.29 * sin(M1)
+        elong -= 2.10 * sin(M)
+        elong += 1.27 * sin(2 * D - M1)
+        elong += 0.66 * sin(2 * D)
+        elong = self._proper_angle(elong)
+        elong = round(elong)
+        moon = ((elong + 6.43) / 360) * 28
+        moon = floor(moon)
+        if moon == 28:
+            moon = 0
+
+        return moon
+
+    def rahukaalam_utc(self, date, latitude, longitude):
+        """Calculate ruhakaalam times in the UTC timezone.
+
+        :param date:       Date to calculate for.
+        :type date:        :class:`datetime.date`
+        :param latitude:   Latitude - Northern latitudes should be positive
+        :type latitude:    float
+        :param longitude:  Longitude - Eastern longitudes should be positive
+        :type longitude:   float
+
+        :return: Tuple containing the start and end times for Rahukaalam.
+        :rtype: tuple
+        """
+
+        if date is None:
+            date = datetime.date.today()
+
+        try:
+            sunrise = self.sunrise_utc(date, latitude, longitude)
+            sunset = self.sunset_utc(date, latitude, longitude)
+        except:
+            raise AstralError(('Sun remains below the horizon on this day, '
+                               'at this location.'))
+
+        octant_duration = (sunset - sunrise) / 8
+
+        # Mo,Sa,Fr,We,Th,Tu,Su
+        octant_index = [1, 6, 4, 5, 3, 2, 7]
+
+        weekday = date.weekday()
+        octant = octant_index[weekday]
+
+        start = sunrise + (octant_duration * octant)
+        end = start + octant_duration
+
+        return start, end
+
+    def _proper_angle(self, value):
+        if value > 0.0:
+            value /= 360.0
+            return (value - floor(value)) * 360.0
+        else:
+            tmp = ceil(abs(value / 360.0))
+            return value + tmp * 360.0
+
+    def _julianday(self, date, timezone=None):
+        day = date.day
+        month = date.month
+        year = date.year
+
+        if timezone:
+            offset = timezone.localize(datetime.datetime(year, month, day)).utcoffset()
+            offset = offset.total_seconds() / 1440.0
+            day += offset + 0.5
+
+        if month <= 2:
+            year = year - 1
+            month = month + 12
+
+        A = floor(year / 100.0)
+        B = 2 - A + floor(A / 4.0)
+
+        jd = floor(365.25 * (year + 4716)) + floor(30.6001 * (month + 1)) + \
+            day - 1524.5
+        if jd > 2299160.4999999:
+            jd += B
+
+        return jd
+
+    def _jday_to_jcentury(self, julianday):
+        return (julianday - 2451545.0) / 36525.0
+
+    def _jcentury_to_jday(self, juliancentury):
+        return (juliancentury * 36525.0) + 2451545.0
+
+    def _mean_obliquity_of_ecliptic(self, juliancentury):
+        seconds = 21.448 - juliancentury * \
+            (46.815 + juliancentury * (0.00059 - juliancentury * (0.001813)))
+        return 23.0 + (26.0 + (seconds / 60.0)) / 60.0
+
+    def _obliquity_correction(self, juliancentury):
+        e0 = self._mean_obliquity_of_ecliptic(juliancentury)
+
+        omega = 125.04 - 1934.136 * juliancentury
+        return e0 + 0.00256 * cos(radians(omega))
+
+    def _geom_mean_long_sun(self, juliancentury):
+        l0 = 280.46646 + \
+            juliancentury * (36000.76983 + 0.0003032 * juliancentury)
+        return l0 % 360.0
+
+    def _eccentrilocation_earth_orbit(self, juliancentury):
+        return 0.016708634 - \
+            juliancentury * (0.000042037 + 0.0000001267 * juliancentury)
+
+    def _geom_mean_anomaly_sun(self, juliancentury):
+        return 357.52911 + \
+            juliancentury * (35999.05029 - 0.0001537 * juliancentury)
+
+    def _eq_of_time(self, juliancentury):
+        epsilon = self._obliquity_correction(juliancentury)
+        l0 = self._geom_mean_long_sun(juliancentury)
+        e = self._eccentrilocation_earth_orbit(juliancentury)
+        m = self._geom_mean_anomaly_sun(juliancentury)
+
+        y = tan(radians(epsilon) / 2.0)
+        y = y * y
+
+        sin2l0 = sin(2.0 * radians(l0))
+        sinm = sin(radians(m))
+        cos2l0 = cos(2.0 * radians(l0))
+        sin4l0 = sin(4.0 * radians(l0))
+        sin2m = sin(2.0 * radians(m))
+
+        Etime = y * sin2l0 - 2.0 * e * sinm + 4.0 * e * y * sinm * cos2l0 - \
+            0.5 * y * y * sin4l0 - 1.25 * e * e * sin2m
+
+        return degrees(Etime) * 4.0
+
+    def _sun_eq_of_center(self, juliancentury):
+        m = self._geom_mean_anomaly_sun(juliancentury)
+
+        mrad = radians(m)
+        sinm = sin(mrad)
+        sin2m = sin(mrad + mrad)
+        sin3m = sin(mrad + mrad + mrad)
+
+        c = sinm * (1.914602 - juliancentury * \
+            (0.004817 + 0.000014 * juliancentury)) + \
+            sin2m * (0.019993 - 0.000101 * juliancentury) + sin3m * 0.000289
+
+        return c
+
+    def _sun_true_long(self, juliancentury):
+        l0 = self._geom_mean_long_sun(juliancentury)
+        c = self._sun_eq_of_center(juliancentury)
+
+        return l0 + c
+
+    def _sun_apparent_long(self, juliancentury):
+        O = self._sun_true_long(juliancentury)
+
+        omega = 125.04 - 1934.136 * juliancentury
+        return O - 0.00569 - 0.00478 * sin(radians(omega))
+
+    def _sun_declination(self, juliancentury):
+        e = self._obliquity_correction(juliancentury)
+        lambd = self._sun_apparent_long(juliancentury)
+
+        sint = sin(radians(e)) * sin(radians(lambd))
+        return degrees(asin(sint))
+
+    def _sun_rad_vector(self, juliancentury):
+        v = self._sun_true_anomoly(juliancentury)
+        e = self._eccentrilocation_earth_orbit(juliancentury)
+
+        return (1.000001018 * (1 - e * e)) / (1 + e * cos(radians(v)))
+
+    def _sun_rt_ascension(self, juliancentury):
+        e = self._obliquity_correction(juliancentury)
+        lambd = self._sun_apparent_long(juliancentury)
+
+        tananum = (cos(radians(e)) * sin(radians(lambd)))
+        tanadenom = (cos(radians(lambd)))
+
+        return degrees(atan2(tananum, tanadenom))
+
+    def _sun_true_anomoly(self, juliancentury):
+        m = self._geom_mean_anomaly_sun(juliancentury)
+        c = self._sun_eq_of_center(juliancentury)
+
+        return m + c
+
+    def _hour_angle(self, latitude, declination, depression):
+        latitude_rad = radians(latitude)
+        declination_rad = radians(declination)
+        depression_rad = radians(depression)
+
+        n = cos(depression_rad)
+        d = cos(latitude_rad) * cos(declination_rad)
+        
+        t = tan(latitude_rad) * tan(declination_rad)
+        h = (n / d) - t
+        
+        HA = acos(h)
+        return HA
+
+    def _calc_time(self, depression, direction, date, latitude, longitude):
+        julianday = self._julianday(date)
+
+        if latitude > 89.8:
+            latitude = 89.8
+
+        if latitude < -89.8:
+            latitude = -89.8
+
+        t = self._jday_to_jcentury(julianday)
+        eqtime = self._eq_of_time(t)
+        solarDec = self._sun_declination(t)
+
+        hourangle = -self._hour_angle(latitude, solarDec, 90 + 0.833)
+
+        delta = -longitude - degrees(hourangle)
+        timeDiff = 4.0 * delta
+        timeUTC = 720.0 + timeDiff - eqtime
+
+        newt = self._jday_to_jcentury(self._jcentury_to_jday(t) +
+                                      timeUTC / 1440.0)
+        eqtime = self._eq_of_time(newt)
+        solarDec = self._sun_declination(newt)
+
+        hourangle = self._hour_angle(latitude, solarDec, depression)
+        if direction == SUN_SETTING:
+            hourangle = -hourangle
+
+        delta = -longitude - degrees(hourangle)
+        timeDiff = 4 * delta
+        timeUTC = 720 + timeDiff - eqtime
+
+        timeUTC = timeUTC / 60.0
+        hour = int(timeUTC)
+        minute = int((timeUTC - hour) * 60)
+        second = int((((timeUTC - hour) * 60) - minute) * 60)
+
+        if second > 59:
+            second -= 60
+            minute += 1
+        elif second < 0:
+            second += 60
+            minute -= 1
+
+        if minute > 59:
+            minute -= 60
+            hour += 1
+        elif minute < 0:
+            minute += 60
+            hour -= 1
+
+        if hour > 23:
+            hour -= 24
+            date += datetime.timedelta(days=1)
+        elif hour < 0:
+            hour += 24
+            date -= datetime.timedelta(days=1)
+
+        dt = datetime.datetime(date.year, date.month, date.day,
+                               hour, minute, second)
+        dt = pytz.UTC.localize(dt)
+
+        return dt